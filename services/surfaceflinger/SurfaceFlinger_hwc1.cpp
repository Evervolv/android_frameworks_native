/*
 * Copyright (c) 2016, The Linux Foundation. All rights reserved.
 * Not a Contribution
 *
 *
 * Copyright (C) 2007 The Android Open Source Project
 *
 * Licensed under the Apache License, Version 2.0 (the "License");
 * you may not use this file except in compliance with the License.
 * You may obtain a copy of the License at
 *
 *      http://www.apache.org/licenses/LICENSE-2.0
 *
 * Unless required by applicable law or agreed to in writing, software
 * distributed under the License is distributed on an "AS IS" BASIS,
 * WITHOUT WARRANTIES OR CONDITIONS OF ANY KIND, either express or implied.
 * See the License for the specific language governing permissions and
 * limitations under the License.
 */

#define ATRACE_TAG ATRACE_TAG_GRAPHICS

#include <stdint.h>
#include <sys/types.h>
#include <errno.h>
#include <math.h>
#include <dlfcn.h>
#include <inttypes.h>
#include <stdatomic.h>

#include <EGL/egl.h>

#include <cutils/log.h>
#include <cutils/properties.h>

#include <binder/IPCThreadState.h>
#include <binder/IServiceManager.h>
#include <binder/MemoryHeapBase.h>
#include <binder/PermissionCache.h>

#include <ui/DisplayInfo.h>
#include <ui/DisplayStatInfo.h>

#include <gui/BitTube.h>
#include <gui/BufferQueue.h>
#include <gui/GuiConfig.h>
#include <gui/IDisplayEventConnection.h>
#include <gui/Surface.h>
#include <gui/GraphicBufferAlloc.h>

#include <ui/GraphicBufferAllocator.h>
#include <ui/HdrCapabilities.h>
#include <ui/PixelFormat.h>
#include <ui/UiConfig.h>

#include <utils/misc.h>
#include <utils/String8.h>
#include <utils/String16.h>
#include <utils/StopWatch.h>
#include <utils/Timers.h>
#include <utils/Trace.h>

#include <private/android_filesystem_config.h>
#include <private/gui/SyncFeatures.h>

<<<<<<< HEAD
#include "./DisplayUtils.h"
=======
#include <set>

>>>>>>> a23cc82b
#include "Client.h"
#include "clz.h"
#include "Colorizer.h"
#include "DdmConnection.h"
#include "DisplayDevice.h"
#include "DispSync.h"
#include "EventControlThread.h"
#include "EventThread.h"
#include "Layer.h"
#include "LayerDim.h"
#include "SurfaceFlinger.h"

#include "DisplayHardware/FramebufferSurface.h"
#include "DisplayHardware/HWComposer.h"
#include "DisplayHardware/VirtualDisplaySurface.h"

#include "Effects/Daltonizer.h"

#include "RenderEngine/RenderEngine.h"
#include <cutils/compiler.h>


#define DISPLAY_COUNT       1

/*
 * DEBUG_SCREENSHOTS: set to true to check that screenshots are not all
 * black pixels.
 */
#define DEBUG_SCREENSHOTS   false

EGLAPI const char* eglQueryStringImplementationANDROID(EGLDisplay dpy, EGLint name);

namespace android {

// This is the phase offset in nanoseconds of the software vsync event
// relative to the vsync event reported by HWComposer.  The software vsync
// event is when SurfaceFlinger and Choreographer-based applications run each
// frame.
//
// This phase offset allows adjustment of the minimum latency from application
// wake-up (by Choregographer) time to the time at which the resulting window
// image is displayed.  This value may be either positive (after the HW vsync)
// or negative (before the HW vsync).  Setting it to 0 will result in a
// minimum latency of two vsync periods because the app and SurfaceFlinger
// will run just after the HW vsync.  Setting it to a positive number will
// result in the minimum latency being:
//
//     (2 * VSYNC_PERIOD - (vsyncPhaseOffsetNs % VSYNC_PERIOD))
//
// Note that reducing this latency makes it more likely for the applications
// to not have their window content image ready in time.  When this happens
// the latency will end up being an additional vsync period, and animations
// will hiccup.  Therefore, this latency should be tuned somewhat
// conservatively (or at least with awareness of the trade-off being made).
static const int64_t vsyncPhaseOffsetNs = VSYNC_EVENT_PHASE_OFFSET_NS;

// This is the phase offset at which SurfaceFlinger's composition runs.
static const int64_t sfVsyncPhaseOffsetNs = SF_VSYNC_EVENT_PHASE_OFFSET_NS;

// ---------------------------------------------------------------------------

const String16 sHardwareTest("android.permission.HARDWARE_TEST");
const String16 sAccessSurfaceFlinger("android.permission.ACCESS_SURFACE_FLINGER");
const String16 sReadFramebuffer("android.permission.READ_FRAME_BUFFER");
const String16 sDump("android.permission.DUMP");

// ---------------------------------------------------------------------------

SurfaceFlinger::SurfaceFlinger()
    :   BnSurfaceComposer(),
        mTransactionFlags(0),
        mTransactionPending(false),
        mAnimTransactionPending(false),
        mLayersRemoved(false),
        mRepaintEverything(0),
        mRenderEngine(NULL),
        mBootTime(systemTime()),
        mVisibleRegionsDirty(false),
        mHwWorkListDirty(false),
        mAnimCompositionPending(false),
        mDebugRegion(0),
        mDebugDDMS(0),
        mDebugDisableHWC(0),
        mDebugDisableTransformHint(0),
        mDebugInSwapBuffers(0),
        mLastSwapBufferTime(0),
        mDebugInTransaction(0),
        mLastTransactionTime(0),
        mBootFinished(false),
        mForceFullDamage(false),
        mPrimaryDispSync("PrimaryDispSync"),
        mPrimaryHWVsyncEnabled(false),
        mHWVsyncAvailable(false),
        mDaltonize(false),
        mHasColorMatrix(false),
        mHasPoweredOff(false),
        mFrameBuckets(),
        mTotalTime(0),
        mLastSwapTime(0)
{
    ALOGI("SurfaceFlinger is starting");

    // debugging stuff...
    char value[PROPERTY_VALUE_MAX];

    property_get("ro.bq.gpu_to_cpu_unsupported", value, "0");
    mGpuToCpuSupported = !atoi(value);

    property_get("debug.sf.showupdates", value, "0");
    mDebugRegion = atoi(value);

    property_get("debug.sf.ddms", value, "0");
    mDebugDDMS = atoi(value);
    if (mDebugDDMS) {
        if (!startDdmConnection()) {
            // start failed, and DDMS debugging not enabled
            mDebugDDMS = 0;
        }
    }
    ALOGI_IF(mDebugRegion, "showupdates enabled");
    ALOGI_IF(mDebugDDMS, "DDMS debugging enabled");

    property_get("debug.sf.disable_hwc_vds", value, "0");
    mUseHwcVirtualDisplays = !atoi(value);
    ALOGI_IF(!mUseHwcVirtualDisplays, "Disabling HWC virtual displays");
}

void SurfaceFlinger::onFirstRef()
{
    mEventQueue.init(this);
}

SurfaceFlinger::~SurfaceFlinger()
{
    EGLDisplay display = eglGetDisplay(EGL_DEFAULT_DISPLAY);
    eglMakeCurrent(display, EGL_NO_SURFACE, EGL_NO_SURFACE, EGL_NO_CONTEXT);
    eglTerminate(display);
}

void SurfaceFlinger::binderDied(const wp<IBinder>& /* who */)
{
    // the window manager died on us. prepare its eulogy.

    // restore initial conditions (default device unblank, etc)
    initializeDisplays();

    // restart the boot-animation
    startBootAnim();
}

sp<ISurfaceComposerClient> SurfaceFlinger::createConnection()
{
    sp<ISurfaceComposerClient> bclient;
    sp<Client> client(new Client(this));
    status_t err = client->initCheck();
    if (err == NO_ERROR) {
        bclient = client;
    }
    return bclient;
}

sp<IBinder> SurfaceFlinger::createDisplay(const String8& displayName,
        bool secure)
{
    class DisplayToken : public BBinder {
        sp<SurfaceFlinger> flinger;
        virtual ~DisplayToken() {
             // no more references, this display must be terminated
             Mutex::Autolock _l(flinger->mStateLock);
             flinger->mCurrentState.displays.removeItem(this);
             flinger->setTransactionFlags(eDisplayTransactionNeeded);
         }
     public:
        DisplayToken(const sp<SurfaceFlinger>& flinger)
            : flinger(flinger) {
        }
    };

    sp<BBinder> token = new DisplayToken(this);

    Mutex::Autolock _l(mStateLock);
    DisplayDeviceState info(DisplayDevice::DISPLAY_VIRTUAL, secure);
    info.displayName = displayName;
    mCurrentState.displays.add(token, info);

    return token;
}

void SurfaceFlinger::destroyDisplay(const sp<IBinder>& display) {
    Mutex::Autolock _l(mStateLock);

    ssize_t idx = mCurrentState.displays.indexOfKey(display);
    if (idx < 0) {
        ALOGW("destroyDisplay: invalid display token");
        return;
    }

    const DisplayDeviceState& info(mCurrentState.displays.valueAt(idx));
    if (!info.isVirtualDisplay()) {
        ALOGE("destroyDisplay called for non-virtual display");
        return;
    }

    mCurrentState.displays.removeItemsAt(idx);
    setTransactionFlags(eDisplayTransactionNeeded);
}

void SurfaceFlinger::createBuiltinDisplayLocked(DisplayDevice::DisplayType type) {
    ALOGW_IF(mBuiltinDisplays[type],
            "Overwriting display token for display type %d", type);
    mBuiltinDisplays[type] = new BBinder();
    // All non-virtual displays are currently considered secure.
    DisplayDeviceState info(type, true);
    mCurrentState.displays.add(mBuiltinDisplays[type], info);
}

sp<IBinder> SurfaceFlinger::getBuiltInDisplay(int32_t id) {
    if (uint32_t(id) >= DisplayDevice::NUM_BUILTIN_DISPLAY_TYPES) {
        ALOGE("getDefaultDisplay: id=%d is not a valid default display id", id);
        return NULL;
    }
    return mBuiltinDisplays[id];
}

sp<IGraphicBufferAlloc> SurfaceFlinger::createGraphicBufferAlloc()
{
    sp<GraphicBufferAlloc> gba(new GraphicBufferAlloc());
    return gba;
}

void SurfaceFlinger::bootFinished()
{
    const nsecs_t now = systemTime();
    const nsecs_t duration = now - mBootTime;
    ALOGI("Boot is finished (%ld ms)", long(ns2ms(duration)) );
    mBootFinished = true;

    // wait patiently for the window manager death
    const String16 name("window");
    sp<IBinder> window(defaultServiceManager()->getService(name));
    if (window != 0) {
        window->linkToDeath(static_cast<IBinder::DeathRecipient*>(this));
    }

    // stop boot animation
    // formerly we would just kill the process, but we now ask it to exit so it
    // can choose where to stop the animation.
    property_set("service.bootanim.exit", "1");

    const int LOGTAG_SF_STOP_BOOTANIM = 60110;
    LOG_EVENT_LONG(LOGTAG_SF_STOP_BOOTANIM,
                   ns2ms(systemTime(SYSTEM_TIME_MONOTONIC)));
}

void SurfaceFlinger::deleteTextureAsync(uint32_t texture) {
    class MessageDestroyGLTexture : public MessageBase {
        RenderEngine& engine;
        uint32_t texture;
    public:
        MessageDestroyGLTexture(RenderEngine& engine, uint32_t texture)
            : engine(engine), texture(texture) {
        }
        virtual bool handler() {
            engine.deleteTextures(1, &texture);
            return true;
        }
    };
    postMessageAsync(new MessageDestroyGLTexture(getRenderEngine(), texture));
}

class DispSyncSource : public VSyncSource, private DispSync::Callback {
public:
    DispSyncSource(DispSync* dispSync, nsecs_t phaseOffset, bool traceVsync,
        const char* name) :
            mName(name),
            mValue(0),
            mTraceVsync(traceVsync),
            mVsyncOnLabel(String8::format("VsyncOn-%s", name)),
            mVsyncEventLabel(String8::format("VSYNC-%s", name)),
            mDispSync(dispSync),
            mCallbackMutex(),
            mCallback(),
            mVsyncMutex(),
            mPhaseOffset(phaseOffset),
            mEnabled(false) {}

    virtual ~DispSyncSource() {}

    virtual void setVSyncEnabled(bool enable) {
        Mutex::Autolock lock(mVsyncMutex);
        if (enable) {
            status_t err = mDispSync->addEventListener(mName, mPhaseOffset,
                    static_cast<DispSync::Callback*>(this));
            if (err != NO_ERROR) {
                ALOGE("error registering vsync callback: %s (%d)",
                        strerror(-err), err);
            }
            //ATRACE_INT(mVsyncOnLabel.string(), 1);
        } else {
            status_t err = mDispSync->removeEventListener(
                    static_cast<DispSync::Callback*>(this));
            if (err != NO_ERROR) {
                ALOGE("error unregistering vsync callback: %s (%d)",
                        strerror(-err), err);
            }
            //ATRACE_INT(mVsyncOnLabel.string(), 0);
        }
        mEnabled = enable;
    }

    virtual void setCallback(const sp<VSyncSource::Callback>& callback) {
        Mutex::Autolock lock(mCallbackMutex);
        mCallback = callback;
    }

    virtual void setPhaseOffset(nsecs_t phaseOffset) {
        Mutex::Autolock lock(mVsyncMutex);

        // Normalize phaseOffset to [0, period)
        auto period = mDispSync->getPeriod();
        phaseOffset %= period;
        if (phaseOffset < 0) {
            // If we're here, then phaseOffset is in (-period, 0). After this
            // operation, it will be in (0, period)
            phaseOffset += period;
        }
        mPhaseOffset = phaseOffset;

        // If we're not enabled, we don't need to mess with the listeners
        if (!mEnabled) {
            return;
        }

        // Remove the listener with the old offset
        status_t err = mDispSync->removeEventListener(
                static_cast<DispSync::Callback*>(this));
        if (err != NO_ERROR) {
            ALOGE("error unregistering vsync callback: %s (%d)",
                    strerror(-err), err);
        }

        // Add a listener with the new offset
        err = mDispSync->addEventListener(mName, mPhaseOffset,
                static_cast<DispSync::Callback*>(this));
        if (err != NO_ERROR) {
            ALOGE("error registering vsync callback: %s (%d)",
                    strerror(-err), err);
        }
    }

private:
    virtual void onDispSyncEvent(nsecs_t when) {
        sp<VSyncSource::Callback> callback;
        {
            Mutex::Autolock lock(mCallbackMutex);
            callback = mCallback;

            if (mTraceVsync) {
                mValue = (mValue + 1) % 2;
                ATRACE_INT(mVsyncEventLabel.string(), mValue);
            }
        }

        if (callback != NULL) {
            callback->onVSyncEvent(when);
        }
    }

    const char* const mName;

    int mValue;

    const bool mTraceVsync;
    const String8 mVsyncOnLabel;
    const String8 mVsyncEventLabel;

    DispSync* mDispSync;

    Mutex mCallbackMutex; // Protects the following
    sp<VSyncSource::Callback> mCallback;

    Mutex mVsyncMutex; // Protects the following
    nsecs_t mPhaseOffset;
    bool mEnabled;
};

void SurfaceFlinger::init() {
    ALOGI(  "SurfaceFlinger's main thread ready to run. "
            "Initializing graphics H/W...");

    Mutex::Autolock _l(mStateLock);

    // initialize EGL for the default display
    mEGLDisplay = eglGetDisplay(EGL_DEFAULT_DISPLAY);
    eglInitialize(mEGLDisplay, NULL, NULL);

    // start the EventThread
    if (vsyncPhaseOffsetNs != sfVsyncPhaseOffsetNs) {
        sp<VSyncSource> vsyncSrc = new DispSyncSource(&mPrimaryDispSync,
                vsyncPhaseOffsetNs, true, "app");
        mEventThread = new EventThread(vsyncSrc, *this);
        sp<VSyncSource> sfVsyncSrc = new DispSyncSource(&mPrimaryDispSync,
                sfVsyncPhaseOffsetNs, true, "sf");
        mSFEventThread = new EventThread(sfVsyncSrc, *this);
        mEventQueue.setEventThread(mSFEventThread);
    } else {
        sp<VSyncSource> vsyncSrc = new DispSyncSource(&mPrimaryDispSync,
                         vsyncPhaseOffsetNs, true, "sf-app");
        mEventThread = new EventThread(vsyncSrc, *this);
        mEventQueue.setEventThread(mEventThread);
    }

    // set SFEventThread to SCHED_FIFO to minimize jitter
    struct sched_param param = {0};
    param.sched_priority = 1;
    if (sched_setscheduler(mSFEventThread->getTid(), SCHED_FIFO, &param) != 0) {
        ALOGE("Couldn't set SCHED_FIFO for SFEventThread");
    }


    // Initialize the H/W composer object.  There may or may not be an
    // actual hardware composer underneath.
    mHwc = DisplayUtils::getInstance()->getHWCInstance(this,
        *static_cast<HWComposer::EventHandler *>(this));

    // get a RenderEngine for the given display / config (can't fail)
    mRenderEngine = RenderEngine::create(mEGLDisplay, mHwc->getVisualID());

    // retrieve the EGL context that was selected/created
    mEGLContext = mRenderEngine->getEGLContext();

    LOG_ALWAYS_FATAL_IF(mEGLContext == EGL_NO_CONTEXT,
            "couldn't create EGLContext");

    // initialize our non-virtual displays
    for (size_t i=0 ; i<DisplayDevice::NUM_BUILTIN_DISPLAY_TYPES ; i++) {
        DisplayDevice::DisplayType type((DisplayDevice::DisplayType)i);
        // set-up the displays that are already connected
        if (mHwc->isConnected(i) || type==DisplayDevice::DISPLAY_PRIMARY) {
            // All non-virtual displays are currently considered secure.
            bool isSecure = true;
            createBuiltinDisplayLocked(type);
            wp<IBinder> token = mBuiltinDisplays[i];

            sp<IGraphicBufferProducer> producer;
            sp<IGraphicBufferConsumer> consumer;
            BufferQueue::createBufferQueue(&producer, &consumer,
                    new GraphicBufferAlloc());

            sp<FramebufferSurface> fbs = new FramebufferSurface(*mHwc, i,
                    consumer);
            int32_t hwcId = allocateHwcDisplayId(type);
            sp<DisplayDevice> hw = new DisplayDevice(this,
                    type, hwcId, mHwc->getFormat(hwcId), isSecure, token,
                    fbs, producer,
                    mRenderEngine->getEGLConfig());
            if (i > DisplayDevice::DISPLAY_PRIMARY) {
                // FIXME: currently we don't get blank/unblank requests
                // for displays other than the main display, so we always
                // assume a connected display is unblanked.
                ALOGD("marking display %zu as acquired/unblanked", i);
                hw->setPowerMode(HWC_POWER_MODE_NORMAL);
            }

            // When a non-virtual display device is added at boot time,
            // update the active config by querying HWC otherwise the
            // default config (config 0) will be used.
            int activeConfig = mHwc->getActiveConfig(hwcId);
            if (activeConfig >= 0) {
                hw->setActiveConfig(activeConfig);
            }
            mDisplays.add(token, hw);
        }
    }

    // make the GLContext current so that we can create textures when creating Layers
    // (which may happens before we render something)
    getDefaultDisplayDevice()->makeCurrent(mEGLDisplay, mEGLContext);

    mEventControlThread = new EventControlThread(this);
    mEventControlThread->run("EventControl", PRIORITY_URGENT_DISPLAY);

    // set a fake vsync period if there is no HWComposer
    if (mHwc->initCheck() != NO_ERROR) {
        mPrimaryDispSync.setPeriod(16666667);
    }

    // initialize our drawing state
    mDrawingState = mCurrentState;

    // set initial conditions (e.g. unblank default device)
    initializeDisplays();

    mRenderEngine->primeCache();

    // start boot animation
    startBootAnim();
}

int32_t SurfaceFlinger::allocateHwcDisplayId(DisplayDevice::DisplayType type) {
    return (uint32_t(type) < DisplayDevice::NUM_BUILTIN_DISPLAY_TYPES) ?
            type : mHwc->allocateDisplayId();
}

void SurfaceFlinger::startBootAnim() {
    // start boot animation
    property_set("service.bootanim.exit", "0");
    property_set("ctl.start", "bootanim");
}

size_t SurfaceFlinger::getMaxTextureSize() const {
    return mRenderEngine->getMaxTextureSize();
}

size_t SurfaceFlinger::getMaxViewportDims() const {
    return mRenderEngine->getMaxViewportDims();
}

// ----------------------------------------------------------------------------

bool SurfaceFlinger::authenticateSurfaceTexture(
        const sp<IGraphicBufferProducer>& bufferProducer) const {
    Mutex::Autolock _l(mStateLock);
    sp<IBinder> surfaceTextureBinder(IInterface::asBinder(bufferProducer));
    return mGraphicBufferProducerList.indexOf(surfaceTextureBinder) >= 0;
}

status_t SurfaceFlinger::getDisplayConfigs(const sp<IBinder>& display,
        Vector<DisplayInfo>* configs) {
    if ((configs == NULL) || (display.get() == NULL)) {
        return BAD_VALUE;
    }

    int32_t type = getDisplayType(display);
    if (type < 0) return type;

    // TODO: Not sure if display density should handled by SF any longer
    class Density {
        static int getDensityFromProperty(char const* propName) {
            char property[PROPERTY_VALUE_MAX];
            int density = 0;
            if (property_get(propName, property, NULL) > 0) {
                density = atoi(property);
            }
            return density;
        }
    public:
        static int getEmuDensity() {
            return getDensityFromProperty("qemu.sf.lcd_density"); }
        static int getBuildDensity()  {
            return getDensityFromProperty("ro.sf.lcd_density"); }
    };

    configs->clear();

    const Vector<HWComposer::DisplayConfig>& hwConfigs =
            getHwComposer().getConfigs(type);
    for (size_t c = 0; c < hwConfigs.size(); ++c) {
        const HWComposer::DisplayConfig& hwConfig = hwConfigs[c];
        DisplayInfo info = DisplayInfo();

        float xdpi = hwConfig.xdpi;
        float ydpi = hwConfig.ydpi;

        if (type == DisplayDevice::DISPLAY_PRIMARY) {
            // The density of the device is provided by a build property
            float density = Density::getBuildDensity() / 160.0f;
            if (density == 0) {
                // the build doesn't provide a density -- this is wrong!
                // use xdpi instead
                ALOGE("ro.sf.lcd_density must be defined as a build property");
                density = xdpi / 160.0f;
            }
            if (Density::getEmuDensity()) {
                // if "qemu.sf.lcd_density" is specified, it overrides everything
                xdpi = ydpi = density = Density::getEmuDensity();
                density /= 160.0f;
            }
            info.density = density;

            // TODO: this needs to go away (currently needed only by webkit)
            sp<const DisplayDevice> hw(getDefaultDisplayDevice());
            info.orientation = hw->getOrientation();
        } else {
            // TODO: where should this value come from?
            static const int TV_DENSITY = 213;
            info.density = TV_DENSITY / 160.0f;
            info.orientation = 0;
        }

        char value[PROPERTY_VALUE_MAX];
        property_get("ro.sf.hwrotation", value, "0");
        int additionalRot = atoi(value) / 90;
        if ((type == DisplayDevice::DISPLAY_PRIMARY) && (additionalRot & DisplayState::eOrientationSwapMask)) {
            info.h = hwConfig.width;
            info.w = hwConfig.height;
            info.xdpi = ydpi;
            info.ydpi = xdpi;
        }
        else {
            info.w = hwConfig.width;
            info.h = hwConfig.height;
            info.xdpi = xdpi;
            info.ydpi = ydpi;
        }
        info.fps = float(1e9 / hwConfig.refresh);
        info.appVsyncOffset = VSYNC_EVENT_PHASE_OFFSET_NS;

        // This is how far in advance a buffer must be queued for
        // presentation at a given time.  If you want a buffer to appear
        // on the screen at time N, you must submit the buffer before
        // (N - presentationDeadline).
        //
        // Normally it's one full refresh period (to give SF a chance to
        // latch the buffer), but this can be reduced by configuring a
        // DispSync offset.  Any additional delays introduced by the hardware
        // composer or panel must be accounted for here.
        //
        // We add an additional 1ms to allow for processing time and
        // differences between the ideal and actual refresh rate.
        info.presentationDeadline =
                hwConfig.refresh - SF_VSYNC_EVENT_PHASE_OFFSET_NS + 1000000;

        // All non-virtual displays are currently considered secure.
        info.secure = true;

        configs->push_back(info);
    }

    return NO_ERROR;
}

status_t SurfaceFlinger::getDisplayStats(const sp<IBinder>& /* display */,
        DisplayStatInfo* stats) {
    if (stats == NULL) {
        return BAD_VALUE;
    }

    // FIXME for now we always return stats for the primary display
    memset(stats, 0, sizeof(*stats));
    stats->vsyncTime   = mPrimaryDispSync.computeNextRefresh(0);
    stats->vsyncPeriod = mPrimaryDispSync.getPeriod();
    return NO_ERROR;
}

int SurfaceFlinger::getActiveConfig(const sp<IBinder>& display) {
    sp<DisplayDevice> device(getDisplayDevice(display));
    if (device != NULL) {
        return device->getActiveConfig();
    }
    return BAD_VALUE;
}

void SurfaceFlinger::setActiveConfigInternal(const sp<DisplayDevice>& hw, int mode) {
    ALOGD("Set active config mode=%d, type=%d flinger=%p", mode, hw->getDisplayType(),
          this);
    int32_t type = hw->getDisplayType();
    int currentMode = hw->getActiveConfig();

    if (mode == currentMode) {
        ALOGD("Screen type=%d is already mode=%d", hw->getDisplayType(), mode);
        return;
    }

    if (type >= DisplayDevice::NUM_BUILTIN_DISPLAY_TYPES) {
        ALOGW("Trying to set config for virtual display");
        return;
    }

    status_t status = getHwComposer().setActiveConfig(type, mode);
    if (status == NO_ERROR) {
        hw->setActiveConfig(mode);
    }
}

status_t SurfaceFlinger::setActiveConfig(const sp<IBinder>& display, int mode) {
    class MessageSetActiveConfig: public MessageBase {
        SurfaceFlinger& mFlinger;
        sp<IBinder> mDisplay;
        int mMode;
    public:
        MessageSetActiveConfig(SurfaceFlinger& flinger, const sp<IBinder>& disp,
                               int mode) :
            mFlinger(flinger), mDisplay(disp) { mMode = mode; }
        virtual bool handler() {
            Vector<DisplayInfo> configs;
            mFlinger.getDisplayConfigs(mDisplay, &configs);
            if (mMode < 0 || mMode >= static_cast<int>(configs.size())) {
                ALOGE("Attempt to set active config = %d for display with %zu configs",
                        mMode, configs.size());
            }
            sp<DisplayDevice> hw(mFlinger.getDisplayDevice(mDisplay));
            if (hw == NULL) {
                ALOGE("Attempt to set active config = %d for null display %p",
                        mMode, mDisplay.get());
            } else if (hw->getDisplayType() >= DisplayDevice::DISPLAY_VIRTUAL) {
                ALOGW("Attempt to set active config = %d for virtual display",
                        mMode);
            } else {
                mFlinger.setActiveConfigInternal(hw, mMode);
            }
            return true;
        }
    };
    sp<MessageBase> msg = new MessageSetActiveConfig(*this, display, mode);
    postMessageSync(msg);
    return NO_ERROR;
}

status_t SurfaceFlinger::getDisplayColorModes(const sp<IBinder>& display,
        Vector<android_color_mode_t>* outColorModes) {
    if (outColorModes == nullptr || display.get() == nullptr) {
        return BAD_VALUE;
    }

    int32_t type = getDisplayType(display);
    if (type < 0) return type;

    std::set<android_color_mode_t> colorModes;
    for (const HWComposer::DisplayConfig& hwConfig : getHwComposer().getConfigs(type)) {
        colorModes.insert(hwConfig.colorMode);
    }

    outColorModes->clear();
    std::copy(colorModes.cbegin(), colorModes.cend(), std::back_inserter(*outColorModes));

    return NO_ERROR;
}

android_color_mode_t SurfaceFlinger::getActiveColorMode(const sp<IBinder>& display) {
    if (display.get() == nullptr) return static_cast<android_color_mode_t>(BAD_VALUE);

    int32_t type = getDisplayType(display);
    if (type < 0) return static_cast<android_color_mode_t>(type);

    return getHwComposer().getColorMode(type);
}

status_t SurfaceFlinger::setActiveColorMode(const sp<IBinder>& display,
        android_color_mode_t colorMode) {
    if (display.get() == nullptr || colorMode < 0) {
        return BAD_VALUE;
    }

    int32_t type = getDisplayType(display);
    if (type < 0) return type;
    const Vector<HWComposer::DisplayConfig>& hwConfigs = getHwComposer().getConfigs(type);
    HWComposer::DisplayConfig desiredConfig = hwConfigs[getHwComposer().getCurrentConfig(type)];
    desiredConfig.colorMode = colorMode;
    for (size_t c = 0; c < hwConfigs.size(); ++c) {
        const HWComposer::DisplayConfig config = hwConfigs[c];
        if (config == desiredConfig) {
            return setActiveConfig(display, c);
        }
    }
    return BAD_VALUE;
}

status_t SurfaceFlinger::clearAnimationFrameStats() {
    Mutex::Autolock _l(mStateLock);
    mAnimFrameTracker.clearStats();
    return NO_ERROR;
}

status_t SurfaceFlinger::getAnimationFrameStats(FrameStats* outStats) const {
    Mutex::Autolock _l(mStateLock);
    mAnimFrameTracker.getStats(outStats);
    return NO_ERROR;
}

status_t SurfaceFlinger::getHdrCapabilities(const sp<IBinder>& /*display*/,
        HdrCapabilities* outCapabilities) const {
    // HWC1 does not provide HDR capabilities
    *outCapabilities = HdrCapabilities();
    return NO_ERROR;
}

// ----------------------------------------------------------------------------

sp<IDisplayEventConnection> SurfaceFlinger::createDisplayEventConnection() {
    return mEventThread->createEventConnection();
}

// ----------------------------------------------------------------------------

void SurfaceFlinger::waitForEvent() {
    mEventQueue.waitMessage();
}

void SurfaceFlinger::signalTransaction() {
    mEventQueue.invalidate();
}

void SurfaceFlinger::signalLayerUpdate() {
    mEventQueue.invalidate();
}

void SurfaceFlinger::signalRefresh() {
    mEventQueue.refresh();
}

status_t SurfaceFlinger::postMessageAsync(const sp<MessageBase>& msg,
        nsecs_t reltime, uint32_t /* flags */) {
    return mEventQueue.postMessage(msg, reltime);
}

status_t SurfaceFlinger::postMessageSync(const sp<MessageBase>& msg,
        nsecs_t reltime, uint32_t /* flags */) {
    status_t res = mEventQueue.postMessage(msg, reltime);
    if (res == NO_ERROR) {
        msg->wait();
    }
    return res;
}

void SurfaceFlinger::run() {
    do {
        waitForEvent();
    } while (true);
}

void SurfaceFlinger::enableHardwareVsync() {
    Mutex::Autolock _l(mHWVsyncLock);
    if (!mPrimaryHWVsyncEnabled && mHWVsyncAvailable) {
        mPrimaryDispSync.beginResync();
        //eventControl(HWC_DISPLAY_PRIMARY, SurfaceFlinger::EVENT_VSYNC, true);
        mEventControlThread->setVsyncEnabled(true);
        mPrimaryHWVsyncEnabled = true;
    }
}

void SurfaceFlinger::resyncToHardwareVsync(bool makeAvailable) {
    Mutex::Autolock _l(mHWVsyncLock);

    if (makeAvailable) {
        mHWVsyncAvailable = true;
    } else if (!mHWVsyncAvailable) {
        // Hardware vsync is not currently available, so abort the resync
        // attempt for now
        return;
    }

    const nsecs_t period =
            getHwComposer().getRefreshPeriod(HWC_DISPLAY_PRIMARY);

    mPrimaryDispSync.reset();
    mPrimaryDispSync.setPeriod(period);

    if (!mPrimaryHWVsyncEnabled) {
        mPrimaryDispSync.beginResync();
        //eventControl(HWC_DISPLAY_PRIMARY, SurfaceFlinger::EVENT_VSYNC, true);
        mEventControlThread->setVsyncEnabled(true);
        mPrimaryHWVsyncEnabled = true;
    }
}

void SurfaceFlinger::disableHardwareVsync(bool makeUnavailable) {
    Mutex::Autolock _l(mHWVsyncLock);
    if (mPrimaryHWVsyncEnabled) {
        //eventControl(HWC_DISPLAY_PRIMARY, SurfaceFlinger::EVENT_VSYNC, false);
        mEventControlThread->setVsyncEnabled(false);
        mPrimaryDispSync.endResync();
        mPrimaryHWVsyncEnabled = false;
    }
    if (makeUnavailable) {
        mHWVsyncAvailable = false;
    }
}

void SurfaceFlinger::resyncWithRateLimit() {
    static constexpr nsecs_t kIgnoreDelay = ms2ns(500);
    if (systemTime() - mLastSwapTime > kIgnoreDelay) {
        resyncToHardwareVsync(false);
    }
}

void SurfaceFlinger::onVSyncReceived(int type, nsecs_t timestamp) {
    bool needsHwVsync = false;

    { // Scope for the lock
        Mutex::Autolock _l(mHWVsyncLock);
        if (type == 0 && mPrimaryHWVsyncEnabled) {
            needsHwVsync = mPrimaryDispSync.addResyncSample(timestamp);
        }
    }

    if (needsHwVsync) {
        enableHardwareVsync();
    } else {
        disableHardwareVsync(false);
    }
}

void SurfaceFlinger::onHotplugReceived(int type, bool connected) {
    if (mEventThread == NULL) {
        // This is a temporary workaround for b/7145521.  A non-null pointer
        // does not mean EventThread has finished initializing, so this
        // is not a correct fix.
        ALOGW("WARNING: EventThread not started, ignoring hotplug");
        return;
    }

    if (uint32_t(type) < DisplayDevice::NUM_BUILTIN_DISPLAY_TYPES) {
        Mutex::Autolock _l(mStateLock);
        if (connected) {
            createBuiltinDisplayLocked((DisplayDevice::DisplayType)type);
        } else {
            mCurrentState.displays.removeItem(mBuiltinDisplays[type]);
            mBuiltinDisplays[type].clear();
            updateVisibleRegionsDirty();
        }
        setTransactionFlags(eDisplayTransactionNeeded);

        // Defer EventThread notification until SF has updated mDisplays.
    }
}

void SurfaceFlinger::eventControl(int disp, int event, int enabled) {
    ATRACE_CALL();
    getHwComposer().eventControl(disp, event, enabled);
}

void SurfaceFlinger::onMessageReceived(int32_t what) {
    ATRACE_CALL();
    switch (what) {
        case MessageQueue::INVALIDATE: {
            bool refreshNeeded = handleMessageTransaction();
            refreshNeeded |= handleMessageInvalidate();
            refreshNeeded |= mRepaintEverything;
            if (refreshNeeded) {
                // Signal a refresh if a transaction modified the window state,
                // a new buffer was latched, or if HWC has requested a full
                // repaint
                signalRefresh();
            }
            break;
        }
        case MessageQueue::REFRESH: {
            handleMessageRefresh();
            break;
        }
    }
}

bool SurfaceFlinger::handleMessageTransaction() {
    uint32_t transactionFlags = peekTransactionFlags(eTransactionMask);
    if (transactionFlags) {
        handleTransaction(transactionFlags);
        return true;
    }
    return false;
}

bool SurfaceFlinger::handleMessageInvalidate() {
    ATRACE_CALL();
    return handlePageFlip();
}

void SurfaceFlinger::handleMessageRefresh() {
    ATRACE_CALL();

    nsecs_t refreshStartTime = systemTime(SYSTEM_TIME_MONOTONIC);

    preComposition();
    rebuildLayerStacks();
    setUpHWComposer();
    doDebugFlashRegions();
    doComposition();
    postComposition(refreshStartTime);
}

void SurfaceFlinger::doDebugFlashRegions()
{
    // is debugging enabled
    if (CC_LIKELY(!mDebugRegion))
        return;

    const bool repaintEverything = mRepaintEverything;
    for (size_t dpy=0 ; dpy<mDisplays.size() ; dpy++) {
        const sp<DisplayDevice>& hw(mDisplays[dpy]);
        if (hw->isDisplayOn()) {
            // transform the dirty region into this screen's coordinate space
            const Region dirtyRegion(hw->getDirtyRegion(repaintEverything));
            if (!dirtyRegion.isEmpty()) {
                // redraw the whole screen
                doComposeSurfaces(hw, Region(hw->bounds()));

                // and draw the dirty region
                const int32_t height = hw->getHeight();
                RenderEngine& engine(getRenderEngine());
                engine.fillRegionWithColor(dirtyRegion, height, 1, 0, 1, 1);

                hw->compositionComplete();
                hw->swapBuffers(getHwComposer());
            }
        }
    }

    postFramebuffer();

    if (mDebugRegion > 1) {
        usleep(mDebugRegion * 1000);
    }

    HWComposer& hwc(getHwComposer());
    if (hwc.initCheck() == NO_ERROR) {
        status_t err = hwc.prepare();
        ALOGE_IF(err, "HWComposer::prepare failed (%s)", strerror(-err));
    }
}

void SurfaceFlinger::preComposition()
{
    bool needExtraInvalidate = false;
    const LayerVector& layers(mDrawingState.layersSortedByZ);
    const size_t count = layers.size();
    for (size_t i=0 ; i<count ; i++) {
        if (layers[i]->onPreComposition()) {
            needExtraInvalidate = true;
        }
    }
    if (needExtraInvalidate) {
        signalLayerUpdate();
    }
}

void SurfaceFlinger::postComposition(nsecs_t refreshStartTime)
{
    const LayerVector& layers(mDrawingState.layersSortedByZ);
    const size_t count = layers.size();
    for (size_t i=0 ; i<count ; i++) {
        bool frameLatched = layers[i]->onPostComposition();
        if (frameLatched) {
            recordBufferingStats(layers[i]->getName().string(),
                    layers[i]->getOccupancyHistory(false));
        }
    }

    const HWComposer& hwc = getHwComposer();
    sp<Fence> presentFence = hwc.getDisplayFence(HWC_DISPLAY_PRIMARY);

    if (presentFence->isValid()) {
        if (mPrimaryDispSync.addPresentFence(presentFence)) {
            enableHardwareVsync();
        } else {
            disableHardwareVsync(false);
        }
    }

    const sp<const DisplayDevice> hw(getDefaultDisplayDevice());
    if (kIgnorePresentFences) {
        if (hw->isDisplayOn()) {
            enableHardwareVsync();
        }
    }

    mFenceTracker.addFrame(refreshStartTime, presentFence,
            hw->getVisibleLayersSortedByZ(), hw->getClientTargetAcquireFence());

    if (mAnimCompositionPending) {
        mAnimCompositionPending = false;

        if (presentFence->isValid()) {
            mAnimFrameTracker.setActualPresentFence(presentFence);
        } else {
            // The HWC doesn't support present fences, so use the refresh
            // timestamp instead.
            nsecs_t presentTime = hwc.getRefreshTimestamp(HWC_DISPLAY_PRIMARY);
            mAnimFrameTracker.setActualPresentTime(presentTime);
        }
        mAnimFrameTracker.advanceFrame();
    }

    dumpDrawCycle(true);

    if (hw->getPowerMode() == HWC_POWER_MODE_OFF) {
        return;
    }

    nsecs_t currentTime = systemTime();
    if (mHasPoweredOff) {
        mHasPoweredOff = false;
    } else {
        nsecs_t period = mPrimaryDispSync.getPeriod();
        nsecs_t elapsedTime = currentTime - mLastSwapTime;
        size_t numPeriods = static_cast<size_t>(elapsedTime / period);
        if (numPeriods < NUM_BUCKETS - 1) {
            mFrameBuckets[numPeriods] += elapsedTime;
        } else {
            mFrameBuckets[NUM_BUCKETS - 1] += elapsedTime;
        }
        mTotalTime += elapsedTime;
    }
    mLastSwapTime = currentTime;
}

void SurfaceFlinger::rebuildLayerStacks() {
    updateExtendedMode();
    // rebuild the visible layer list per screen
    if (CC_UNLIKELY(mVisibleRegionsDirty)) {
        ATRACE_CALL();
        mVisibleRegionsDirty = false;
        invalidateHwcGeometry();

        const LayerVector& layers(mDrawingState.layersSortedByZ);
        for (size_t dpy=0 ; dpy<mDisplays.size() ; dpy++) {
            Region opaqueRegion;
            Region dirtyRegion;
            Vector< sp<Layer> > layersSortedByZ;
            const sp<DisplayDevice>& hw(mDisplays[dpy]);
            const Transform& tr(hw->getTransform());
            const Rect bounds(hw->getBounds());
            if (hw->isDisplayOn()) {
                computeVisibleRegions(hw->getHwcDisplayId(), layers,
                        hw->getLayerStack(), dirtyRegion, opaqueRegion);

                const size_t count = layers.size();
                for (size_t i=0 ; i<count ; i++) {
                    const sp<Layer>& layer(layers[i]);
                    {
                        Region drawRegion(tr.transform(
                                layer->visibleNonTransparentRegion));
                        drawRegion.andSelf(bounds);
                        if (!drawRegion.isEmpty()) {
                            layersSortedByZ.add(layer);
                        }
                    }
                }
            }
            hw->setVisibleLayersSortedByZ(layersSortedByZ);
            hw->undefinedRegion.set(bounds);
            hw->undefinedRegion.subtractSelf(tr.transform(opaqueRegion));
            hw->dirtyRegion.orSelf(dirtyRegion);
        }
    }
}

void SurfaceFlinger::setUpHWComposer() {
    for (size_t dpy=0 ; dpy<mDisplays.size() ; dpy++) {
        bool dirty = !mDisplays[dpy]->getDirtyRegion(false).isEmpty();
        bool empty = mDisplays[dpy]->getVisibleLayersSortedByZ().size() == 0;
        bool wasEmpty = !mDisplays[dpy]->lastCompositionHadVisibleLayers;

        // If nothing has changed (!dirty), don't recompose.
        // If something changed, but we don't currently have any visible layers,
        //   and didn't when we last did a composition, then skip it this time.
        // The second rule does two things:
        // - When all layers are removed from a display, we'll emit one black
        //   frame, then nothing more until we get new layers.
        // - When a display is created with a private layer stack, we won't
        //   emit any black frames until a layer is added to the layer stack.
        bool mustRecompose = dirty && !(empty && wasEmpty);

        ALOGV_IF(mDisplays[dpy]->getDisplayType() == DisplayDevice::DISPLAY_VIRTUAL,
                "dpy[%zu]: %s composition (%sdirty %sempty %swasEmpty)", dpy,
                mustRecompose ? "doing" : "skipping",
                dirty ? "+" : "-",
                empty ? "+" : "-",
                wasEmpty ? "+" : "-");

        mDisplays[dpy]->beginFrame(mustRecompose);

        if (mustRecompose) {
            mDisplays[dpy]->lastCompositionHadVisibleLayers = !empty;
        }
    }

    HWComposer& hwc(getHwComposer());
    if (hwc.initCheck() == NO_ERROR) {
        // build the h/w work list
        if (CC_UNLIKELY(mHwWorkListDirty)) {
            mHwWorkListDirty = false;
            for (size_t dpy=0 ; dpy<mDisplays.size() ; dpy++) {
                sp<const DisplayDevice> hw(mDisplays[dpy]);
                const int32_t id = hw->getHwcDisplayId();
                if (id >= 0) {
                    const Vector< sp<Layer> >& currentLayers(
                        hw->getVisibleLayersSortedByZ());
                    const size_t count = currentLayers.size();
                    if (hwc.createWorkList(id, count) == NO_ERROR) {
                        HWComposer::LayerListIterator cur = hwc.begin(id);
                        const HWComposer::LayerListIterator end = hwc.end(id);
                        for (size_t i=0 ; cur!=end && i<count ; ++i, ++cur) {
                            const sp<Layer>& layer(currentLayers[i]);
                            layer->setGeometry(hw, *cur);
                            if (mDebugDisableHWC || mDebugRegion || mDaltonize || mHasColorMatrix) {
                                cur->setSkip(true);
                            }
                        }
                    }
                }
            }
        }

        // set the per-frame data
        for (size_t dpy=0 ; dpy<mDisplays.size() ; dpy++) {
            sp<const DisplayDevice> hw(mDisplays[dpy]);
            const int32_t id = hw->getHwcDisplayId();
            if (id >= 0) {
                bool freezeSurfacePresent = false;
                isfreezeSurfacePresent(freezeSurfacePresent, hw, id);
                const Vector< sp<Layer> >& currentLayers(
                    hw->getVisibleLayersSortedByZ());
                const size_t count = currentLayers.size();
                HWComposer::LayerListIterator cur = hwc.begin(id);
                const HWComposer::LayerListIterator end = hwc.end(id);
                for (size_t i=0 ; cur!=end && i<count ; ++i, ++cur) {
                    /*
                     * update the per-frame h/w composer data for each layer
                     * and build the transparent region of the FB
                     */
                    const sp<Layer>& layer(currentLayers[i]);
                    layer->setPerFrameData(hw, *cur);
                    setOrientationEventControl(freezeSurfacePresent,id);
                }
            }
        }

        // If possible, attempt to use the cursor overlay on each display.
        for (size_t dpy=0 ; dpy<mDisplays.size() ; dpy++) {
            sp<const DisplayDevice> hw(mDisplays[dpy]);
            const int32_t id = hw->getHwcDisplayId();
            if (id >= 0) {
                const Vector< sp<Layer> >& currentLayers(
                    hw->getVisibleLayersSortedByZ());
                const size_t count = currentLayers.size();
                HWComposer::LayerListIterator cur = hwc.begin(id);
                const HWComposer::LayerListIterator end = hwc.end(id);
                for (size_t i=0 ; cur!=end && i<count ; ++i, ++cur) {
                    const sp<Layer>& layer(currentLayers[i]);
                    if (layer->isPotentialCursor()) {
                        cur->setIsCursorLayerHint();
                        break;
                    }
                }
            }
        }

        dumpDrawCycle(true);

        status_t err = hwc.prepare();
        ALOGE_IF(err, "HWComposer::prepare failed (%s)", strerror(-err));

        for (size_t dpy=0 ; dpy<mDisplays.size() ; dpy++) {
            sp<const DisplayDevice> hw(mDisplays[dpy]);
            hw->prepareFrame(hwc);
        }
    }
}

void SurfaceFlinger::doComposition() {
    ATRACE_CALL();
    const bool repaintEverything = android_atomic_and(0, &mRepaintEverything);
    for (size_t dpy=0 ; dpy<mDisplays.size() ; dpy++) {
        const sp<DisplayDevice>& hw(mDisplays[dpy]);
        if (hw->isDisplayOn()) {
            // transform the dirty region into this screen's coordinate space
            const Region dirtyRegion(hw->getDirtyRegion(repaintEverything));

            // repaint the framebuffer (if needed)
            doDisplayComposition(hw, dirtyRegion);

            hw->dirtyRegion.clear();
            hw->flip(hw->swapRegion);
            hw->swapRegion.clear();
        }
        // inform the h/w that we're done compositing
        hw->compositionComplete();
    }
    postFramebuffer();
}

void SurfaceFlinger::postFramebuffer()
{
    ATRACE_CALL();

    const nsecs_t now = systemTime();
    mDebugInSwapBuffers = now;

    HWComposer& hwc(getHwComposer());
    if (hwc.initCheck() == NO_ERROR) {
        if (!hwc.supportsFramebufferTarget()) {
            // EGL spec says:
            //   "surface must be bound to the calling thread's current context,
            //    for the current rendering API."
            getDefaultDisplayDevice()->makeCurrent(mEGLDisplay, mEGLContext);
        }
        hwc.commit();
    }

    // make the default display current because the VirtualDisplayDevice code cannot
    // deal with dequeueBuffer() being called outside of the composition loop; however
    // the code below can call glFlush() which is allowed (and does in some case) call
    // dequeueBuffer().
    getDefaultDisplayDevice()->makeCurrent(mEGLDisplay, mEGLContext);

    for (size_t dpy=0 ; dpy<mDisplays.size() ; dpy++) {
        sp<const DisplayDevice> hw(mDisplays[dpy]);
        const Vector< sp<Layer> >& currentLayers(hw->getVisibleLayersSortedByZ());
        hw->onSwapBuffersCompleted(hwc);
        const size_t count = currentLayers.size();
        int32_t id = hw->getHwcDisplayId();
        if (id >=0 && hwc.initCheck() == NO_ERROR) {
            HWComposer::LayerListIterator cur = hwc.begin(id);
            const HWComposer::LayerListIterator end = hwc.end(id);
            for (size_t i = 0; cur != end && i < count; ++i, ++cur) {
                currentLayers[i]->onLayerDisplayed(hw, &*cur);
            }
        } else {
            for (size_t i = 0; i < count; i++) {
                currentLayers[i]->onLayerDisplayed(hw, NULL);
            }
        }
    }

    mLastSwapBufferTime = systemTime() - now;
    mDebugInSwapBuffers = 0;

    uint32_t flipCount = getDefaultDisplayDevice()->getPageFlipCount();
    if (flipCount % LOG_FRAME_STATS_PERIOD == 0) {
        logFrameStats();
    }
}

void SurfaceFlinger::handleTransaction(uint32_t transactionFlags)
{
    ATRACE_CALL();

    // here we keep a copy of the drawing state (that is the state that's
    // going to be overwritten by handleTransactionLocked()) outside of
    // mStateLock so that the side-effects of the State assignment
    // don't happen with mStateLock held (which can cause deadlocks).
    State drawingState(mDrawingState);

    Mutex::Autolock _l(mStateLock);
    const nsecs_t now = systemTime();
    mDebugInTransaction = now;

    // Here we're guaranteed that some transaction flags are set
    // so we can call handleTransactionLocked() unconditionally.
    // We call getTransactionFlags(), which will also clear the flags,
    // with mStateLock held to guarantee that mCurrentState won't change
    // until the transaction is committed.

    transactionFlags = getTransactionFlags(eTransactionMask);
    handleTransactionLocked(transactionFlags);

    mLastTransactionTime = systemTime() - now;
    mDebugInTransaction = 0;
    invalidateHwcGeometry();
    // here the transaction has been committed
}

void SurfaceFlinger::handleTransactionLocked(uint32_t transactionFlags)
{
    const LayerVector& currentLayers(mCurrentState.layersSortedByZ);
    const size_t count = currentLayers.size();

    // Notify all layers of available frames
    for (size_t i = 0; i < count; ++i) {
        currentLayers[i]->notifyAvailableFrames();
    }

    /*
     * Traversal of the children
     * (perform the transaction for each of them if needed)
     */

    if (transactionFlags & eTraversalNeeded) {
        for (size_t i=0 ; i<count ; i++) {
            const sp<Layer>& layer(currentLayers[i]);
            uint32_t trFlags = layer->getTransactionFlags(eTransactionNeeded);
            if (!trFlags) continue;

            const uint32_t flags = layer->doTransaction(0);
            if (flags & Layer::eVisibleRegion)
                mVisibleRegionsDirty = true;
        }
    }

    /*
     * Perform display own transactions if needed
     */

    if (transactionFlags & eDisplayTransactionNeeded) {
        // here we take advantage of Vector's copy-on-write semantics to
        // improve performance by skipping the transaction entirely when
        // know that the lists are identical
        const KeyedVector<  wp<IBinder>, DisplayDeviceState>& curr(mCurrentState.displays);
        const KeyedVector<  wp<IBinder>, DisplayDeviceState>& draw(mDrawingState.displays);
        if (!curr.isIdenticalTo(draw)) {
            mVisibleRegionsDirty = true;
            const size_t cc = curr.size();
                  size_t dc = draw.size();

            // find the displays that were removed
            // (ie: in drawing state but not in current state)
            // also handle displays that changed
            // (ie: displays that are in both lists)
            for (size_t i=0 ; i<dc ; i++) {
                const ssize_t j = curr.indexOfKey(draw.keyAt(i));
                if (j < 0) {
                    // in drawing state but not in current state
                    if (!draw[i].isMainDisplay()) {
                        // Call makeCurrent() on the primary display so we can
                        // be sure that nothing associated with this display
                        // is current.
                        const sp<const DisplayDevice> defaultDisplay(getDefaultDisplayDevice());
                        defaultDisplay->makeCurrent(mEGLDisplay, mEGLContext);
                        sp<DisplayDevice> hw(getDisplayDevice(draw.keyAt(i)));
                        if (hw != NULL)
                            hw->disconnect(getHwComposer());
                        if (draw[i].type < DisplayDevice::NUM_BUILTIN_DISPLAY_TYPES)
                            mEventThread->onHotplugReceived(draw[i].type, false);
                        mDisplays.removeItem(draw.keyAt(i));
                    } else {
                        ALOGW("trying to remove the main display");
                    }
                } else {
                    // this display is in both lists. see if something changed.
                    const DisplayDeviceState& state(curr[j]);
                    const wp<IBinder>& display(curr.keyAt(j));
                    const sp<IBinder> state_binder = IInterface::asBinder(state.surface);
                    const sp<IBinder> draw_binder = IInterface::asBinder(draw[i].surface);
                    if (state_binder != draw_binder) {
                        // changing the surface is like destroying and
                        // recreating the DisplayDevice, so we just remove it
                        // from the drawing state, so that it get re-added
                        // below.
                        sp<DisplayDevice> hw(getDisplayDevice(display));
                        if (hw != NULL)
                            hw->disconnect(getHwComposer());
                        mDisplays.removeItem(display);
                        mDrawingState.displays.removeItemsAt(i);
                        dc--; i--;
                        // at this point we must loop to the next item
                        continue;
                    }

                    const sp<DisplayDevice> disp(getDisplayDevice(display));
                    if (disp != NULL) {
                        if (state.layerStack != draw[i].layerStack) {
                            disp->setLayerStack(state.layerStack);
                        }
                        if ((state.orientation != draw[i].orientation)
                                || (state.viewport != draw[i].viewport)
                                || (state.frame != draw[i].frame))
                        {
                            disp->setProjection(state.orientation,
                                    state.viewport, state.frame);
                        }
                        if (state.width != draw[i].width || state.height != draw[i].height) {
                            disp->setDisplaySize(state.width, state.height);
                        }
                    }
                }
            }

            // find displays that were added
            // (ie: in current state but not in drawing state)
            for (size_t i=0 ; i<cc ; i++) {
                if (draw.indexOfKey(curr.keyAt(i)) < 0) {
                    const DisplayDeviceState& state(curr[i]);

                    sp<DisplaySurface> dispSurface;
                    sp<IGraphicBufferProducer> producer;
                    sp<IGraphicBufferProducer> bqProducer;
                    sp<IGraphicBufferConsumer> bqConsumer;
                    BufferQueue::createBufferQueue(&bqProducer, &bqConsumer,
                            new GraphicBufferAlloc());

                    int32_t hwcDisplayId = -1;
                    if (state.isVirtualDisplay()) {
                        // Virtual displays without a surface are dormant:
                        // they have external state (layer stack, projection,
                        // etc.) but no internal state (i.e. a DisplayDevice).
                        if (state.surface != NULL) {

                            int width = 0;
                            DisplayUtils* displayUtils = DisplayUtils::getInstance();
                            int status = state.surface->query(
                                    NATIVE_WINDOW_WIDTH, &width);
                            ALOGE_IF(status != NO_ERROR,
                                    "Unable to query width (%d)", status);
                            int height = 0;
                            status = state.surface->query(
                                NATIVE_WINDOW_HEIGHT, &height);
                            ALOGE_IF(status != NO_ERROR,
<<<<<<< HEAD
                                "Unable to query height (%d)", status);
                            if (MAX_VIRTUAL_DISPLAY_DIMENSION == 0 ||
                                (width <= MAX_VIRTUAL_DISPLAY_DIMENSION &&
                                 height <= MAX_VIRTUAL_DISPLAY_DIMENSION)) {
                                int usage = 0;
                                status = state.surface->query(
                                    NATIVE_WINDOW_CONSUMER_USAGE_BITS, &usage);
                                ALOGW_IF(status != NO_ERROR,
                                    "Unable to query usage (%d)", status);
                                if ( (status == NO_ERROR) &&
                                      displayUtils->canAllocateHwcDisplayIdForVDS(usage)) {
                                    hwcDisplayId = allocateHwcDisplayId(state.type);
                                }
=======
                                    "Unable to query height (%d)", status);
                            if (mUseHwcVirtualDisplays &&
                                    (MAX_VIRTUAL_DISPLAY_DIMENSION == 0 ||
                                    (width <= MAX_VIRTUAL_DISPLAY_DIMENSION &&
                                     height <= MAX_VIRTUAL_DISPLAY_DIMENSION))) {
                                hwcDisplayId = allocateHwcDisplayId(state.type);
>>>>>>> a23cc82b
                            }

                            displayUtils->initVDSInstance(mHwc, hwcDisplayId, state.surface,
                                    dispSurface, producer, bqProducer, bqConsumer,
                                    state.displayName, state.isSecure, state.type);
                        }
                    } else {
                        ALOGE_IF(state.surface!=NULL,
                                "adding a supported display, but rendering "
                                "surface is provided (%p), ignoring it",
                                state.surface.get());
                        hwcDisplayId = allocateHwcDisplayId(state.type);
                        // for supported (by hwc) displays we provide our
                        // own rendering surface
                        dispSurface = new FramebufferSurface(*mHwc, state.type,
                                bqConsumer);
                        producer = bqProducer;
                    }

                    const wp<IBinder>& display(curr.keyAt(i));
                    if (dispSurface != NULL && producer != NULL) {
                        sp<DisplayDevice> hw = new DisplayDevice(this,
                                state.type, hwcDisplayId,
                                mHwc->getFormat(hwcDisplayId), state.isSecure,
                                display, dispSurface, producer,
                                mRenderEngine->getEGLConfig());
                        hw->setLayerStack(state.layerStack);
                        hw->setProjection(state.orientation,
                                state.viewport, state.frame);
                        hw->setDisplayName(state.displayName);
                        // When a new display device is added update the active
                        // config by querying HWC otherwise the default config
                        // (config 0) will be used.
                        if (hwcDisplayId >= DisplayDevice::DISPLAY_PRIMARY &&
                                hwcDisplayId < DisplayDevice::NUM_BUILTIN_DISPLAY_TYPES) {
                            int activeConfig = mHwc->getActiveConfig(hwcDisplayId);
                            if (activeConfig >= 0) {
                                hw->setActiveConfig(activeConfig);
                            }
                        }
                        mDisplays.add(display, hw);
                        if (state.isVirtualDisplay()) {
                            if (hwcDisplayId >= 0) {
                                mHwc->setVirtualDisplayProperties(hwcDisplayId,
                                        hw->getWidth(), hw->getHeight(),
                                        hw->getFormat());
                            }
                        } else {
                            mEventThread->onHotplugReceived(state.type, true);
                        }
                    }
                }
            }
        }
    }

    if (transactionFlags & (eTraversalNeeded|eDisplayTransactionNeeded)) {
        // The transform hint might have changed for some layers
        // (either because a display has changed, or because a layer
        // as changed).
        //
        // Walk through all the layers in currentLayers,
        // and update their transform hint.
        //
        // If a layer is visible only on a single display, then that
        // display is used to calculate the hint, otherwise we use the
        // default display.
        //
        // NOTE: we do this here, rather than in rebuildLayerStacks() so that
        // the hint is set before we acquire a buffer from the surface texture.
        //
        // NOTE: layer transactions have taken place already, so we use their
        // drawing state. However, SurfaceFlinger's own transaction has not
        // happened yet, so we must use the current state layer list
        // (soon to become the drawing state list).
        //
        sp<const DisplayDevice> disp;
        uint32_t currentlayerStack = 0;
        for (size_t i=0; i<count; i++) {
            // NOTE: we rely on the fact that layers are sorted by
            // layerStack first (so we don't have to traverse the list
            // of displays for every layer).
            const sp<Layer>& layer(currentLayers[i]);
            uint32_t layerStack = layer->getDrawingState().layerStack;
            if (i==0 || currentlayerStack != layerStack) {
                currentlayerStack = layerStack;
                // figure out if this layerstack is mirrored
                // (more than one display) if so, pick the default display,
                // if not, pick the only display it's on.
                disp.clear();
                for (size_t dpy=0 ; dpy<mDisplays.size() ; dpy++) {
                    sp<const DisplayDevice> hw(mDisplays[dpy]);
                    if (hw->getLayerStack() == currentlayerStack) {
                        if (disp == NULL) {
                            disp = hw;
                        } else {
                            disp = NULL;
                            break;
                        }
                    }
                }
            }
            if (disp == NULL) {
                // NOTE: TEMPORARY FIX ONLY. Real fix should cause layers to
                // redraw after transform hint changes. See bug 8508397.

                // could be null when this layer is using a layerStack
                // that is not visible on any display. Also can occur at
                // screen off/on times.
                disp = getDefaultDisplayDevice();
            }
            layer->updateTransformHint(disp);
        }
    }


    /*
     * Perform our own transaction if needed
     */

    const LayerVector& layers(mDrawingState.layersSortedByZ);
    if (currentLayers.size() > layers.size()) {
        // layers have been added
        mVisibleRegionsDirty = true;
    }

    // some layers might have been removed, so
    // we need to update the regions they're exposing.
    if (mLayersRemoved) {
        mLayersRemoved = false;
        mVisibleRegionsDirty = true;
        const size_t count = layers.size();
        for (size_t i=0 ; i<count ; i++) {
            const sp<Layer>& layer(layers[i]);
            if (currentLayers.indexOf(layer) < 0) {
                // this layer is not visible anymore
                // TODO: we could traverse the tree from front to back and
                //       compute the actual visible region
                // TODO: we could cache the transformed region
                const Layer::State& s(layer->getDrawingState());
                Region visibleReg = s.active.transform.transform(
                        Region(Rect(s.active.w, s.active.h)));
                invalidateLayerStack(s.layerStack, visibleReg);
            }
        }
    }

    commitTransaction();

    updateCursorAsync();
}

void SurfaceFlinger::updateCursorAsync()
{
    HWComposer& hwc(getHwComposer());
    for (size_t dpy=0 ; dpy<mDisplays.size() ; dpy++) {
        sp<const DisplayDevice> hw(mDisplays[dpy]);
        const int32_t id = hw->getHwcDisplayId();
        if (id < 0) {
            continue;
        }
        const Vector< sp<Layer> >& currentLayers(
            hw->getVisibleLayersSortedByZ());
        const size_t count = currentLayers.size();
        HWComposer::LayerListIterator cur = hwc.begin(id);
        const HWComposer::LayerListIterator end = hwc.end(id);
        for (size_t i=0 ; cur!=end && i<count ; ++i, ++cur) {
            if (cur->getCompositionType() != HWC_CURSOR_OVERLAY) {
                continue;
            }
            const sp<Layer>& layer(currentLayers[i]);
            Rect cursorPos = layer->getPosition(hw);
            hwc.setCursorPositionAsync(id, cursorPos);
            break;
        }
    }
}

void SurfaceFlinger::commitTransaction()
{
    if (!mLayersPendingRemoval.isEmpty()) {
        // Notify removed layers now that they can't be drawn from
        for (size_t i = 0; i < mLayersPendingRemoval.size(); i++) {
            recordBufferingStats(mLayersPendingRemoval[i]->getName().string(),
                    mLayersPendingRemoval[i]->getOccupancyHistory(true));
            mLayersPendingRemoval[i]->onRemoved();
        }
        mLayersPendingRemoval.clear();
    }

    // If this transaction is part of a window animation then the next frame
    // we composite should be considered an animation as well.
    mAnimCompositionPending = mAnimTransactionPending;

    mDrawingState = mCurrentState;
    mTransactionPending = false;
    mAnimTransactionPending = false;
    mTransactionCV.broadcast();
}

void SurfaceFlinger::computeVisibleRegions(size_t dpy,
        const LayerVector& currentLayers, uint32_t layerStack,
        Region& outDirtyRegion, Region& outOpaqueRegion)
{
    ATRACE_CALL();

    Region aboveOpaqueLayers;
    Region aboveCoveredLayers;
    Region dirty;

    outDirtyRegion.clear();
    bool bIgnoreLayers = false;
    int indexLOI = -1;
    getIndexLOI(dpy, currentLayers, bIgnoreLayers, indexLOI);

    size_t i = currentLayers.size();
    while (i--) {
        const sp<Layer>& layer = currentLayers[i];

        // start with the whole surface at its current location
        const Layer::State& s(layer->getDrawingState());

        if(updateLayerVisibleNonTransparentRegion(dpy, layer,
                              bIgnoreLayers, indexLOI,
                              layerStack, i))
            continue;

        /*
         * opaqueRegion: area of a surface that is fully opaque.
         */
        Region opaqueRegion;

        /*
         * visibleRegion: area of a surface that is visible on screen
         * and not fully transparent. This is essentially the layer's
         * footprint minus the opaque regions above it.
         * Areas covered by a translucent surface are considered visible.
         */
        Region visibleRegion;

        /*
         * coveredRegion: area of a surface that is covered by all
         * visible regions above it (which includes the translucent areas).
         */
        Region coveredRegion;

        /*
         * transparentRegion: area of a surface that is hinted to be completely
         * transparent. This is only used to tell when the layer has no visible
         * non-transparent regions and can be removed from the layer list. It
         * does not affect the visibleRegion of this layer or any layers
         * beneath it. The hint may not be correct if apps don't respect the
         * SurfaceView restrictions (which, sadly, some don't).
         */
        Region transparentRegion;


        // handle hidden surfaces by setting the visible region to empty
        if (CC_LIKELY(layer->isVisible())) {
            const bool translucent = !layer->isOpaque(s);
            Rect bounds(s.active.transform.transform(layer->computeBounds()));
            visibleRegion.set(bounds);
            if (!visibleRegion.isEmpty()) {
                // Remove the transparent area from the visible region
                if (translucent) {
                    const Transform tr(s.active.transform);
                    if (tr.preserveRects()) {
                        // transform the transparent region
                        transparentRegion = tr.transform(s.activeTransparentRegion);
                    } else {
                        // transformation too complex, can't do the
                        // transparent region optimization.
                        transparentRegion.clear();
                    }
                }

                // compute the opaque region
                const int32_t layerOrientation = s.active.transform.getOrientation();
                if (s.alpha==255 && !translucent &&
                        ((layerOrientation & Transform::ROT_INVALID) == false)) {
                    // the opaque region is the layer's footprint
                    opaqueRegion = visibleRegion;
                }
            }
        }

        // Clip the covered region to the visible region
        coveredRegion = aboveCoveredLayers.intersect(visibleRegion);

        // Update aboveCoveredLayers for next (lower) layer
        aboveCoveredLayers.orSelf(visibleRegion);

        // subtract the opaque region covered by the layers above us
        visibleRegion.subtractSelf(aboveOpaqueLayers);

        // compute this layer's dirty region
        if (layer->contentDirty) {
            // we need to invalidate the whole region
            dirty = visibleRegion;
            // as well, as the old visible region
            dirty.orSelf(layer->visibleRegion);
            layer->contentDirty = false;
        } else {
            /* compute the exposed region:
             *   the exposed region consists of two components:
             *   1) what's VISIBLE now and was COVERED before
             *   2) what's EXPOSED now less what was EXPOSED before
             *
             * note that (1) is conservative, we start with the whole
             * visible region but only keep what used to be covered by
             * something -- which mean it may have been exposed.
             *
             * (2) handles areas that were not covered by anything but got
             * exposed because of a resize.
             */
            const Region newExposed = visibleRegion - coveredRegion;
            const Region oldVisibleRegion = layer->visibleRegion;
            const Region oldCoveredRegion = layer->coveredRegion;
            const Region oldExposed = oldVisibleRegion - oldCoveredRegion;
            dirty = (visibleRegion&oldCoveredRegion) | (newExposed-oldExposed);
        }
        dirty.subtractSelf(aboveOpaqueLayers);

        // accumulate to the screen dirty region
        outDirtyRegion.orSelf(dirty);

        // Update aboveOpaqueLayers for next (lower) layer
        aboveOpaqueLayers.orSelf(opaqueRegion);

        // Store the visible region in screen space
        layer->setVisibleRegion(visibleRegion);
        layer->setCoveredRegion(coveredRegion);
        layer->setVisibleNonTransparentRegion(
                visibleRegion.subtract(transparentRegion));
    }

    outOpaqueRegion = aboveOpaqueLayers;
}

void SurfaceFlinger::invalidateLayerStack(uint32_t layerStack,
        const Region& dirty) {
    for (size_t dpy=0 ; dpy<mDisplays.size() ; dpy++) {
        const sp<DisplayDevice>& hw(mDisplays[dpy]);
        if (hw->getLayerStack() == layerStack) {
            hw->dirtyRegion.orSelf(dirty);
        }
    }
}

bool SurfaceFlinger::handlePageFlip()
{
    Region dirtyRegion;

    bool visibleRegions = false;
    const LayerVector& layers(mDrawingState.layersSortedByZ);
    bool frameQueued = false;

    // Store the set of layers that need updates. This set must not change as
    // buffers are being latched, as this could result in a deadlock.
    // Example: Two producers share the same command stream and:
    // 1.) Layer 0 is latched
    // 2.) Layer 0 gets a new frame
    // 2.) Layer 1 gets a new frame
    // 3.) Layer 1 is latched.
    // Display is now waiting on Layer 1's frame, which is behind layer 0's
    // second frame. But layer 0's second frame could be waiting on display.
    Vector<Layer*> layersWithQueuedFrames;
    for (size_t i = 0, count = layers.size(); i<count ; i++) {
        const sp<Layer>& layer(layers[i]);
        if (layer->hasQueuedFrame()) {
            frameQueued = true;
            if (layer->shouldPresentNow(mPrimaryDispSync)) {
                layersWithQueuedFrames.push_back(layer.get());
            } else {
                layer->useEmptyDamage();
            }
        } else {
            layer->useEmptyDamage();
        }
    }
    for (size_t i = 0, count = layersWithQueuedFrames.size() ; i<count ; i++) {
        Layer* layer = layersWithQueuedFrames[i];
        const Region dirty(layer->latchBuffer(visibleRegions));
        layer->useSurfaceDamage();
        const Layer::State& s(layer->getDrawingState());
        invalidateLayerStack(s.layerStack, dirty);
    }

    mVisibleRegionsDirty |= visibleRegions;

    // If we will need to wake up at some time in the future to deal with a
    // queued frame that shouldn't be displayed during this vsync period, wake
    // up during the next vsync period to check again.
    if (frameQueued && layersWithQueuedFrames.empty()) {
        signalLayerUpdate();
    }

    // Only continue with the refresh if there is actually new work to do
    return !layersWithQueuedFrames.empty();
}

void SurfaceFlinger::invalidateHwcGeometry()
{
    mHwWorkListDirty = true;
}


void SurfaceFlinger::doDisplayComposition(const sp<const DisplayDevice>& hw,
        const Region& inDirtyRegion)
{
    // We only need to actually compose the display if:
    // 1) It is being handled by hardware composer, which may need this to
    //    keep its virtual display state machine in sync, or
    // 2) There is work to be done (the dirty region isn't empty)
    bool isHwcDisplay = hw->getHwcDisplayId() >= 0;
    if (!isHwcDisplay && inDirtyRegion.isEmpty()) {
        return;
    }

    Region dirtyRegion(inDirtyRegion);

    // compute the invalid region
    hw->swapRegion.orSelf(dirtyRegion);

    uint32_t flags = hw->getFlags();
    if (flags & DisplayDevice::SWAP_RECTANGLE) {
        // we can redraw only what's dirty, but since SWAP_RECTANGLE only
        // takes a rectangle, we must make sure to update that whole
        // rectangle in that case
        dirtyRegion.set(hw->swapRegion.bounds());
    } else {
        if (flags & DisplayDevice::PARTIAL_UPDATES) {
            // We need to redraw the rectangle that will be updated
            // (pushed to the framebuffer).
            // This is needed because PARTIAL_UPDATES only takes one
            // rectangle instead of a region (see DisplayDevice::flip())
            dirtyRegion.set(hw->swapRegion.bounds());
        } else {
            // we need to redraw everything (the whole screen)
            dirtyRegion.set(hw->bounds());
            hw->swapRegion = dirtyRegion;
        }
    }

    if (CC_LIKELY(!mDaltonize && !mHasColorMatrix)) {
        if (!doComposeSurfaces(hw, dirtyRegion)) return;
    } else {
        RenderEngine& engine(getRenderEngine());
        mat4 colorMatrix = mColorMatrix;
        if (mDaltonize) {
            colorMatrix = colorMatrix * mDaltonizer();
        }
        mat4 oldMatrix = engine.setupColorTransform(colorMatrix);
        doComposeSurfaces(hw, dirtyRegion);
        engine.setupColorTransform(oldMatrix);
    }

    // update the swap region and clear the dirty region
    hw->swapRegion.orSelf(dirtyRegion);

    // swap buffers (presentation)
    hw->swapBuffers(getHwComposer());
}

bool SurfaceFlinger::doComposeSurfaces(const sp<const DisplayDevice>& hw, const Region& dirty)
{
    RenderEngine& engine(getRenderEngine());
    const int32_t id = hw->getHwcDisplayId();
    HWComposer& hwc(getHwComposer());
    HWComposer::LayerListIterator cur = hwc.begin(id);
    const HWComposer::LayerListIterator end = hwc.end(id);

    bool hasGlesComposition = hwc.hasGlesComposition(id);
    if (hasGlesComposition) {
        if (!hw->makeCurrent(mEGLDisplay, mEGLContext)) {
            ALOGW("DisplayDevice::makeCurrent failed. Aborting surface composition for display %s",
                  hw->getDisplayName().string());
            eglMakeCurrent(mEGLDisplay, EGL_NO_SURFACE, EGL_NO_SURFACE, EGL_NO_CONTEXT);
            if(!getDefaultDisplayDevice()->makeCurrent(mEGLDisplay, mEGLContext)) {
              ALOGE("DisplayDevice::makeCurrent on default display failed. Aborting.");
            }
            return false;
        }

        // Never touch the framebuffer if we don't have any framebuffer layers
        const bool hasHwcComposition = hwc.hasHwcComposition(id);
        if (hasHwcComposition) {
            // when using overlays, we assume a fully transparent framebuffer
            // NOTE: we could reduce how much we need to clear, for instance
            // remove where there are opaque FB layers. however, on some
            // GPUs doing a "clean slate" clear might be more efficient.
            // We'll revisit later if needed.
            engine.clearWithColor(0, 0, 0, 0);
        } else {
            // we start with the whole screen area
            const Region bounds(hw->getBounds());

            // we remove the scissor part
            // we're left with the letterbox region
            // (common case is that letterbox ends-up being empty)
            const Region letterbox(bounds.subtract(hw->getScissor()));

            // compute the area to clear
            Region region(hw->undefinedRegion.merge(letterbox));

            // but limit it to the dirty region
            region.andSelf(dirty);

            // screen is already cleared here
            if (!region.isEmpty()) {
                // can happen with SurfaceView
                drawWormHoleIfRequired(cur, end, hw, region);
            }
        }

        if (hw->getDisplayType() != DisplayDevice::DISPLAY_PRIMARY) {
            // just to be on the safe side, we don't set the
            // scissor on the main display. It should never be needed
            // anyways (though in theory it could since the API allows it).
            const Rect& bounds(hw->getBounds());
            const Rect& scissor(hw->getScissor());
            if (scissor != bounds) {
                // scissor doesn't match the screen's dimensions, so we
                // need to clear everything outside of it and enable
                // the GL scissor so we don't draw anything where we shouldn't

                // enable scissor for this frame
                const uint32_t height = hw->getHeight();
                engine.setScissor(scissor.left, height - scissor.bottom,
                        scissor.getWidth(), scissor.getHeight());
            }
        }
    }

    /*
     * and then, render the layers targeted at the framebuffer
     */

    const Vector< sp<Layer> >& layers(hw->getVisibleLayersSortedByZ());
    const size_t count = layers.size();
    const Transform& tr = hw->getTransform();
    if (cur != end) {
        // we're using h/w composer
        for (size_t i=0 ; i<count && cur!=end ; ++i, ++cur) {
            const sp<Layer>& layer(layers[i]);
            const Region clip(dirty.intersect(tr.transform(layer->visibleRegion)));
            if (!clip.isEmpty()) {
                switch (cur->getCompositionType()) {
                    case HWC_CURSOR_OVERLAY:
                    case HWC_OVERLAY: {
                        const Layer::State& state(layer->getDrawingState());
                        if ((cur->getHints() & HWC_HINT_CLEAR_FB)
                                && i
                                && layer->isOpaque(state) && (state.alpha == 0xFF)
                                && hasGlesComposition) {
                            // never clear the very first layer since we're
                            // guaranteed the FB is already cleared
                            layer->clearWithOpenGL(hw, clip);
                        }
                        break;
                    }
                    case HWC_FRAMEBUFFER: {
                        layer->draw(hw, clip);
                        break;
                    }
                    case HWC_FRAMEBUFFER_TARGET: {
                        // this should not happen as the iterator shouldn't
                        // let us get there.
                        ALOGW("HWC_FRAMEBUFFER_TARGET found in hwc list (index=%zu)", i);
                        break;
                    }
                }
            }
            layer->setAcquireFence(hw, *cur);
        }
    } else {
        // we're not using h/w composer
        for (size_t i=0 ; i<count ; ++i) {
            const sp<Layer>& layer(layers[i]);
            const Region clip(dirty.intersect(
                    tr.transform(layer->visibleRegion)));
            if (!clip.isEmpty()) {
                layer->draw(hw, clip);
            }
        }
    }

    // disable scissor at the end of the frame
    engine.disableScissor();
    return true;
}

void SurfaceFlinger::drawWormhole(const sp<const DisplayDevice>& hw, const Region& region) const {
    const int32_t height = hw->getHeight();
    RenderEngine& engine(getRenderEngine());
    engine.fillRegionWithColor(region, height, 0, 0, 0, 0);
}

status_t SurfaceFlinger::addClientLayer(const sp<Client>& client,
        const sp<IBinder>& handle,
        const sp<IGraphicBufferProducer>& gbc,
        const sp<Layer>& lbc)
{
    // add this layer to the current state list
    {
        Mutex::Autolock _l(mStateLock);
        if (mCurrentState.layersSortedByZ.size() >= MAX_LAYERS) {
            return NO_MEMORY;
        }
        mCurrentState.layersSortedByZ.add(lbc);
        mGraphicBufferProducerList.add(IInterface::asBinder(gbc));
    }

    // attach this layer to the client
    client->attachLayer(handle, lbc);

    return NO_ERROR;
}

status_t SurfaceFlinger::removeLayer(const wp<Layer>& weakLayer) {
    Mutex::Autolock _l(mStateLock);
    sp<Layer> layer = weakLayer.promote();
    if (layer == nullptr) {
        // The layer has already been removed, carry on
        return NO_ERROR;
    }

    ssize_t index = mCurrentState.layersSortedByZ.remove(layer);
    if (index >= 0) {
        mLayersPendingRemoval.push(layer);
        mLayersRemoved = true;
        setTransactionFlags(eTransactionNeeded);
        return NO_ERROR;
    }
    return status_t(index);
}

uint32_t SurfaceFlinger::peekTransactionFlags(uint32_t /* flags */) {
    return android_atomic_release_load(&mTransactionFlags);
}

uint32_t SurfaceFlinger::getTransactionFlags(uint32_t flags) {
    return android_atomic_and(~flags, &mTransactionFlags) & flags;
}

uint32_t SurfaceFlinger::setTransactionFlags(uint32_t flags) {
    uint32_t old = android_atomic_or(flags, &mTransactionFlags);
    if ((old & flags)==0) { // wake the server up
        signalTransaction();
    }
    return old;
}

void SurfaceFlinger::setTransactionState(
        const Vector<ComposerState>& state,
        const Vector<DisplayState>& displays,
        uint32_t flags)
{
    ATRACE_CALL();

    delayDPTransactionIfNeeded(displays);
    Mutex::Autolock _l(mStateLock);
    uint32_t transactionFlags = 0;

    if (flags & eAnimation) {
        // For window updates that are part of an animation we must wait for
        // previous animation "frames" to be handled.
        while (mAnimTransactionPending) {
            status_t err = mTransactionCV.waitRelative(mStateLock, s2ns(5));
            if (CC_UNLIKELY(err != NO_ERROR)) {
                // just in case something goes wrong in SF, return to the
                // caller after a few seconds.
                ALOGW_IF(err == TIMED_OUT, "setTransactionState timed out "
                        "waiting for previous animation frame");
                mAnimTransactionPending = false;
                break;
            }
        }
    }

    size_t count = displays.size();
    for (size_t i=0 ; i<count ; i++) {
        const DisplayState& s(displays[i]);
        transactionFlags |= setDisplayStateLocked(s);
    }

    count = state.size();
    for (size_t i=0 ; i<count ; i++) {
        const ComposerState& s(state[i]);
        // Here we need to check that the interface we're given is indeed
        // one of our own. A malicious client could give us a NULL
        // IInterface, or one of its own or even one of our own but a
        // different type. All these situations would cause us to crash.
        //
        // NOTE: it would be better to use RTTI as we could directly check
        // that we have a Client*. however, RTTI is disabled in Android.
        if (s.client != NULL) {
            sp<IBinder> binder = IInterface::asBinder(s.client);
            if (binder != NULL) {
                String16 desc(binder->getInterfaceDescriptor());
                if (desc == ISurfaceComposerClient::descriptor) {
                    sp<Client> client( static_cast<Client *>(s.client.get()) );
                    transactionFlags |= setClientStateLocked(client, s.state);
                }
            }
        }
    }

    // If a synchronous transaction is explicitly requested without any changes,
    // force a transaction anyway. This can be used as a flush mechanism for
    // previous async transactions.
    if (transactionFlags == 0 && (flags & eSynchronous)) {
        transactionFlags = eTransactionNeeded;
    }

    if (transactionFlags) {
        // this triggers the transaction
        setTransactionFlags(transactionFlags);

        // if this is a synchronous transaction, wait for it to take effect
        // before returning.
        if (flags & eSynchronous) {
            mTransactionPending = true;
        }
        if (flags & eAnimation) {
            mAnimTransactionPending = true;
        }
        while (mTransactionPending) {
            status_t err = mTransactionCV.waitRelative(mStateLock, s2ns(5));
            if (CC_UNLIKELY(err != NO_ERROR)) {
                // just in case something goes wrong in SF, return to the
                // called after a few seconds.
                ALOGW_IF(err == TIMED_OUT, "setTransactionState timed out!");
                mTransactionPending = false;
                break;
            }
        }
    }
}

uint32_t SurfaceFlinger::setDisplayStateLocked(const DisplayState& s)
{
    ssize_t dpyIdx = mCurrentState.displays.indexOfKey(s.token);
    if (dpyIdx < 0)
        return 0;

    uint32_t flags = 0;
    DisplayDeviceState& disp(mCurrentState.displays.editValueAt(dpyIdx));
    if (disp.isValid()) {
        const uint32_t what = s.what;
        if (what & DisplayState::eSurfaceChanged) {
            if (IInterface::asBinder(disp.surface) != IInterface::asBinder(s.surface)) {
                disp.surface = s.surface;
                flags |= eDisplayTransactionNeeded;
            }
        }
        if (what & DisplayState::eLayerStackChanged) {
            if (disp.layerStack != s.layerStack) {
                disp.layerStack = s.layerStack;
                flags |= eDisplayTransactionNeeded;
            }
        }
        if (what & DisplayState::eDisplayProjectionChanged) {
            if (disp.orientation != s.orientation) {
                disp.orientation = s.orientation;
                flags |= eDisplayTransactionNeeded;
            }
            if (disp.frame != s.frame) {
                disp.frame = s.frame;
                flags |= eDisplayTransactionNeeded;
            }
            if (disp.viewport != s.viewport) {
                disp.viewport = s.viewport;
                flags |= eDisplayTransactionNeeded;
            }
        }
        if (what & DisplayState::eDisplaySizeChanged) {
            if (disp.width != s.width) {
                disp.width = s.width;
                flags |= eDisplayTransactionNeeded;
            }
            if (disp.height != s.height) {
                disp.height = s.height;
                flags |= eDisplayTransactionNeeded;
            }
        }
    }
    return flags;
}

uint32_t SurfaceFlinger::setClientStateLocked(
        const sp<Client>& client,
        const layer_state_t& s)
{
    uint32_t flags = 0;
    sp<Layer> layer(client->getLayerUser(s.surface));
    if (layer != 0) {
        const uint32_t what = s.what;
        bool geometryAppliesWithResize =
                what & layer_state_t::eGeometryAppliesWithResize;
        if (what & layer_state_t::ePositionChanged) {
            if (layer->setPosition(s.x, s.y, !geometryAppliesWithResize)) {
                flags |= eTraversalNeeded;
            }
        }
        if (what & layer_state_t::eLayerChanged) {
            // NOTE: index needs to be calculated before we update the state
            ssize_t idx = mCurrentState.layersSortedByZ.indexOf(layer);
            if (layer->setLayer(s.z) && idx >= 0) {
                mCurrentState.layersSortedByZ.removeAt(idx);
                mCurrentState.layersSortedByZ.add(layer);
                // we need traversal (state changed)
                // AND transaction (list changed)
                flags |= eTransactionNeeded|eTraversalNeeded;
            }
        }
        if (what & layer_state_t::eSizeChanged) {
            if (layer->setSize(s.w, s.h)) {
                flags |= eTraversalNeeded;
            }
        }
        if (what & layer_state_t::eAlphaChanged) {
            if (layer->setAlpha(uint8_t(255.0f*s.alpha+0.5f)))
                flags |= eTraversalNeeded;
        }
        if (what & layer_state_t::eMatrixChanged) {
            if (layer->setMatrix(s.matrix))
                flags |= eTraversalNeeded;
        }
        if (what & layer_state_t::eTransparentRegionChanged) {
            if (layer->setTransparentRegionHint(s.transparentRegion))
                flags |= eTraversalNeeded;
        }
        if (what & layer_state_t::eFlagsChanged) {
            if (layer->setFlags(s.flags, s.mask))
                flags |= eTraversalNeeded;
        }
        if (what & layer_state_t::eCropChanged) {
            if (layer->setCrop(s.crop, !geometryAppliesWithResize))
                flags |= eTraversalNeeded;
        }
        if (what & layer_state_t::eFinalCropChanged) {
            if (layer->setFinalCrop(s.finalCrop))
                flags |= eTraversalNeeded;
        }
        if (what & layer_state_t::eLayerStackChanged) {
            // NOTE: index needs to be calculated before we update the state
            ssize_t idx = mCurrentState.layersSortedByZ.indexOf(layer);
            if (layer->setLayerStack(s.layerStack) && idx >= 0) {
                mCurrentState.layersSortedByZ.removeAt(idx);
                mCurrentState.layersSortedByZ.add(layer);
                // we need traversal (state changed)
                // AND transaction (list changed)
                flags |= eTransactionNeeded|eTraversalNeeded;
            }
        }
        if (what & layer_state_t::eDeferTransaction) {
            layer->deferTransactionUntil(s.handle, s.frameNumber);
            // We don't trigger a traversal here because if no other state is
            // changed, we don't want this to cause any more work
        }
        if (what & layer_state_t::eOverrideScalingModeChanged) {
            layer->setOverrideScalingMode(s.overrideScalingMode);
            // We don't trigger a traversal here because if no other state is
            // changed, we don't want this to cause any more work
        }
        if (what & layer_state_t::eColorChanged) {
            if (layer->setColor(s.color))
                flags |= eTraversalNeeded;
        }
    }
    return flags;
}

status_t SurfaceFlinger::createLayer(
        const String8& name,
        const sp<Client>& client,
        uint32_t w, uint32_t h, PixelFormat format, uint32_t flags,
        sp<IBinder>* handle, sp<IGraphicBufferProducer>* gbp)
{
    //ALOGD("createLayer for (%d x %d), name=%s", w, h, name.string());
    if (int32_t(w|h) < 0) {
        ALOGE("createLayer() failed, w or h is negative (w=%d, h=%d)",
                int(w), int(h));
        return BAD_VALUE;
    }

    status_t result = NO_ERROR;

    sp<Layer> layer;

    switch (flags & ISurfaceComposerClient::eFXSurfaceMask) {
        case ISurfaceComposerClient::eFXSurfaceNormal:
            result = createNormalLayer(client,
                    name, w, h, flags, format,
                    handle, gbp, &layer);
            break;
        case ISurfaceComposerClient::eFXSurfaceDim:
            result = createDimLayer(client,
                    name, w, h, flags,
                    handle, gbp, &layer);
            break;
        default:
            result = BAD_VALUE;
            break;
    }

    if (result != NO_ERROR) {
        return result;
    }

    result = addClientLayer(client, *handle, *gbp, layer);
    if (result != NO_ERROR) {
        return result;
    }

    setTransactionFlags(eTransactionNeeded);
    return result;
}

status_t SurfaceFlinger::createNormalLayer(const sp<Client>& client,
        const String8& name, uint32_t w, uint32_t h, uint32_t flags, PixelFormat& format,
        sp<IBinder>* handle, sp<IGraphicBufferProducer>* gbp, sp<Layer>* outLayer)
{
    // initialize the surfaces
    switch (format) {
    case PIXEL_FORMAT_TRANSPARENT:
    case PIXEL_FORMAT_TRANSLUCENT:
        format = PIXEL_FORMAT_RGBA_8888;
        break;
    case PIXEL_FORMAT_OPAQUE:
        format = PIXEL_FORMAT_RGBX_8888;
        break;
    }

    *outLayer = DisplayUtils::getInstance()->getLayerInstance(this, client, name, w, h, flags);
    status_t err = (*outLayer)->setBuffers(w, h, format, flags);
    if (err == NO_ERROR) {
        *handle = (*outLayer)->getHandle();
        *gbp = (*outLayer)->getProducer();
    }

    ALOGE_IF(err, "createNormalLayer() failed (%s)", strerror(-err));
    return err;
}

status_t SurfaceFlinger::createDimLayer(const sp<Client>& client,
        const String8& name, uint32_t w, uint32_t h, uint32_t flags,
        sp<IBinder>* handle, sp<IGraphicBufferProducer>* gbp, sp<Layer>* outLayer)
{
    *outLayer = new LayerDim(this, client, name, w, h, flags);
    *handle = (*outLayer)->getHandle();
    *gbp = (*outLayer)->getProducer();
    return NO_ERROR;
}

status_t SurfaceFlinger::onLayerRemoved(const sp<Client>& client, const sp<IBinder>& handle)
{
    // called by the window manager when it wants to remove a Layer
    status_t err = NO_ERROR;
    sp<Layer> l(client->getLayerUser(handle));
    if (l != NULL) {
        err = removeLayer(l);
        ALOGE_IF(err<0 && err != NAME_NOT_FOUND,
                "error removing layer=%p (%s)", l.get(), strerror(-err));
    }
    return err;
}

status_t SurfaceFlinger::onLayerDestroyed(const wp<Layer>& layer)
{
    // called by ~LayerCleaner() when all references to the IBinder (handle)
    // are gone
    return removeLayer(layer);
}

// ---------------------------------------------------------------------------

void SurfaceFlinger::onInitializeDisplays() {
    // reset screen orientation and use primary layer stack
    Vector<ComposerState> state;
    Vector<DisplayState> displays;
    DisplayState d;
    d.what = DisplayState::eDisplayProjectionChanged |
             DisplayState::eLayerStackChanged;
    d.token = mBuiltinDisplays[DisplayDevice::DISPLAY_PRIMARY];
    d.layerStack = 0;
    d.orientation = DisplayState::eOrientationDefault;
    d.frame.makeInvalid();
    d.viewport.makeInvalid();
    d.width = 0;
    d.height = 0;
    displays.add(d);
    setTransactionState(state, displays, 0);
    setPowerModeInternal(getDisplayDevice(d.token), HWC_POWER_MODE_NORMAL);

    const nsecs_t period =
            getHwComposer().getRefreshPeriod(HWC_DISPLAY_PRIMARY);
    mAnimFrameTracker.setDisplayRefreshPeriod(period);
}

void SurfaceFlinger::initializeDisplays() {
    class MessageScreenInitialized : public MessageBase {
        SurfaceFlinger* flinger;
    public:
        MessageScreenInitialized(SurfaceFlinger* flinger) : flinger(flinger) { }
        virtual bool handler() {
            flinger->onInitializeDisplays();
            return true;
        }
    };
    sp<MessageBase> msg = new MessageScreenInitialized(this);
    postMessageAsync(msg);  // we may be called from main thread, use async message
}

void SurfaceFlinger::setPowerModeInternal(const sp<DisplayDevice>& hw,
        int mode) {
    ALOGD("Set power mode=%d, type=%d flinger=%p", mode, hw->getDisplayType(),
            this);
    int32_t type = hw->getDisplayType();
    int currentMode = hw->getPowerMode();

    if (mode == currentMode) {
        ALOGD("Screen type=%d is already mode=%d", hw->getDisplayType(), mode);
        return;
    }

    hw->setPowerMode(mode);
    if (type >= DisplayDevice::NUM_BUILTIN_DISPLAY_TYPES) {
        ALOGW("Trying to set power mode for virtual display");
        return;
    }

    if (currentMode == HWC_POWER_MODE_OFF) {
        // Turn on the display
        getHwComposer().setPowerMode(type, mode);
        if (type == DisplayDevice::DISPLAY_PRIMARY) {
            // FIXME: eventthread only knows about the main display right now
            mEventThread->onScreenAcquired();
            resyncToHardwareVsync(true);
        }

        mVisibleRegionsDirty = true;
        mHasPoweredOff = true;
        repaintEverything();

        struct sched_param param = {0};
        param.sched_priority = 1;
        if (sched_setscheduler(0, SCHED_FIFO, &param) != 0) {
            ALOGW("Couldn't set SCHED_FIFO on display on");
        }
    } else if (mode == HWC_POWER_MODE_OFF) {
        // Turn off the display
        struct sched_param param = {0};
        if (sched_setscheduler(0, SCHED_OTHER, &param) != 0) {
            ALOGW("Couldn't set SCHED_OTHER on display off");
        }

        if (type == DisplayDevice::DISPLAY_PRIMARY) {
            disableHardwareVsync(true); // also cancels any in-progress resync

            // FIXME: eventthread only knows about the main display right now
            mEventThread->onScreenReleased();
        }

        getHwComposer().setPowerMode(type, mode);
        mVisibleRegionsDirty = true;
        // from this point on, SF will stop drawing on this display
    } else {
        getHwComposer().setPowerMode(type, mode);
    }
}

void SurfaceFlinger::setPowerMode(const sp<IBinder>& display, int mode) {
    class MessageSetPowerMode: public MessageBase {
        SurfaceFlinger& mFlinger;
        sp<IBinder> mDisplay;
        int mMode;
    public:
        MessageSetPowerMode(SurfaceFlinger& flinger,
                const sp<IBinder>& disp, int mode) : mFlinger(flinger),
                    mDisplay(disp) { mMode = mode; }
        virtual bool handler() {
            sp<DisplayDevice> hw(mFlinger.getDisplayDevice(mDisplay));
            if (hw == NULL) {
                ALOGE("Attempt to set power mode = %d for null display %p",
                        mMode, mDisplay.get());
            } else if (hw->getDisplayType() >= DisplayDevice::DISPLAY_VIRTUAL) {
                ALOGW("Attempt to set power mode = %d for virtual display",
                        mMode);
            } else {
                mFlinger.setPowerModeInternal(hw, mMode);
            }
            return true;
        }
    };
    sp<MessageBase> msg = new MessageSetPowerMode(*this, display, mode);
    postMessageSync(msg);
}

// ---------------------------------------------------------------------------

status_t SurfaceFlinger::dump(int fd, const Vector<String16>& args)
{
    String8 result;

    IPCThreadState* ipc = IPCThreadState::self();
    const int pid = ipc->getCallingPid();
    const int uid = ipc->getCallingUid();
    if ((uid != AID_SHELL) &&
            !PermissionCache::checkPermission(sDump, pid, uid)) {
        result.appendFormat("Permission Denial: "
                "can't dump SurfaceFlinger from pid=%d, uid=%d\n", pid, uid);
    } else {
        // Try to get the main lock, but give up after one second
        // (this would indicate SF is stuck, but we want to be able to
        // print something in dumpsys).
        status_t err = mStateLock.timedLock(s2ns(1));
        bool locked = (err == NO_ERROR);
        if (!locked) {
            result.appendFormat(
                    "SurfaceFlinger appears to be unresponsive (%s [%d]), "
                    "dumping anyways (no locks held)\n", strerror(-err), err);
        }

        bool dumpAll = true;
        size_t index = 0;
        size_t numArgs = args.size();
        if (numArgs) {
            if ((index < numArgs) &&
                    (args[index] == String16("--list"))) {
                index++;
                listLayersLocked(args, index, result);
                dumpAll = false;
            }

            if ((index < numArgs) &&
                    (args[index] == String16("--latency"))) {
                index++;
                dumpStatsLocked(args, index, result);
                dumpAll = false;
            }

            if ((index < numArgs) &&
                    (args[index] == String16("--latency-clear"))) {
                index++;
                clearStatsLocked(args, index, result);
                dumpAll = false;
            }

            if ((index < numArgs) &&
                    (args[index] == String16("--dispsync"))) {
                index++;
                mPrimaryDispSync.dump(result);
                dumpAll = false;
            }

            if ((index < numArgs) &&
                    (args[index] == String16("--static-screen"))) {
                index++;
                dumpStaticScreenStats(result);
                dumpAll = false;
            }

            if ((index < numArgs) &&
                    (args[index] == String16("--fences"))) {
                index++;
                mFenceTracker.dump(&result);
                dumpAll = false;
            }
        }

        if (dumpAll) {
            dumpAllLocked(args, index, result);
        }

        if (locked) {
            mStateLock.unlock();
        }
    }
    write(fd, result.string(), result.size());
    return NO_ERROR;
}

void SurfaceFlinger::listLayersLocked(const Vector<String16>& /* args */,
        size_t& /* index */, String8& result) const
{
    const LayerVector& currentLayers = mCurrentState.layersSortedByZ;
    const size_t count = currentLayers.size();
    for (size_t i=0 ; i<count ; i++) {
        const sp<Layer>& layer(currentLayers[i]);
        result.appendFormat("%s\n", layer->getName().string());
    }
}

void SurfaceFlinger::dumpStatsLocked(const Vector<String16>& args, size_t& index,
        String8& result) const
{
    String8 name;
    if (index < args.size()) {
        name = String8(args[index]);
        index++;
    }

    const nsecs_t period =
            getHwComposer().getRefreshPeriod(HWC_DISPLAY_PRIMARY);
    result.appendFormat("%" PRId64 "\n", period);

    if (name.isEmpty()) {
        mAnimFrameTracker.dumpStats(result);
    } else {
        const LayerVector& currentLayers = mCurrentState.layersSortedByZ;
        const size_t count = currentLayers.size();
        for (size_t i=0 ; i<count ; i++) {
            const sp<Layer>& layer(currentLayers[i]);
            if (name == layer->getName()) {
                layer->dumpFrameStats(result);
            }
        }
    }
}

void SurfaceFlinger::clearStatsLocked(const Vector<String16>& args, size_t& index,
        String8& /* result */)
{
    String8 name;
    if (index < args.size()) {
        name = String8(args[index]);
        index++;
    }

    const LayerVector& currentLayers = mCurrentState.layersSortedByZ;
    const size_t count = currentLayers.size();
    for (size_t i=0 ; i<count ; i++) {
        const sp<Layer>& layer(currentLayers[i]);
        if (name.isEmpty() || (name == layer->getName())) {
            layer->clearFrameStats();
        }
    }

    mAnimFrameTracker.clearStats();
}

// This should only be called from the main thread.  Otherwise it would need
// the lock and should use mCurrentState rather than mDrawingState.
void SurfaceFlinger::logFrameStats() {
    const LayerVector& drawingLayers = mDrawingState.layersSortedByZ;
    const size_t count = drawingLayers.size();
    for (size_t i=0 ; i<count ; i++) {
        const sp<Layer>& layer(drawingLayers[i]);
        layer->logFrameStats();
    }

    mAnimFrameTracker.logAndResetStats(String8("<win-anim>"));
}

/*static*/ void SurfaceFlinger::appendSfConfigString(String8& result)
{
    static const char* config =
            " [sf"
#ifdef HAS_CONTEXT_PRIORITY
            " HAS_CONTEXT_PRIORITY"
#endif
#ifdef NEVER_DEFAULT_TO_ASYNC_MODE
            " NEVER_DEFAULT_TO_ASYNC_MODE"
#endif
#ifdef TARGET_DISABLE_TRIPLE_BUFFERING
            " TARGET_DISABLE_TRIPLE_BUFFERING"
#endif
            "]";
    result.append(config);
}

void SurfaceFlinger::dumpStaticScreenStats(String8& result) const
{
    result.appendFormat("Static screen stats:\n");
    for (size_t b = 0; b < NUM_BUCKETS - 1; ++b) {
        float bucketTimeSec = mFrameBuckets[b] / 1e9;
        float percent = 100.0f *
                static_cast<float>(mFrameBuckets[b]) / mTotalTime;
        result.appendFormat("  < %zd frames: %.3f s (%.1f%%)\n",
                b + 1, bucketTimeSec, percent);
    }
    float bucketTimeSec = mFrameBuckets[NUM_BUCKETS - 1] / 1e9;
    float percent = 100.0f *
            static_cast<float>(mFrameBuckets[NUM_BUCKETS - 1]) / mTotalTime;
    result.appendFormat("  %zd+ frames: %.3f s (%.1f%%)\n",
            NUM_BUCKETS - 1, bucketTimeSec, percent);
}

void SurfaceFlinger::recordBufferingStats(const char* layerName,
        std::vector<OccupancyTracker::Segment>&& history) {
    Mutex::Autolock lock(mBufferingStatsMutex);
    auto& stats = mBufferingStats[layerName];
    for (const auto& segment : history) {
        if (!segment.usedThirdBuffer) {
            stats.twoBufferTime += segment.totalTime;
        }
        if (segment.occupancyAverage < 1.0f) {
            stats.doubleBufferedTime += segment.totalTime;
        } else if (segment.occupancyAverage < 2.0f) {
            stats.tripleBufferedTime += segment.totalTime;
        }
        ++stats.numSegments;
        stats.totalTime += segment.totalTime;
    }
}

void SurfaceFlinger::dumpBufferingStats(String8& result) const {
    result.append("Buffering stats:\n");
    result.append("  [Layer name] <Active time> <Two buffer> "
            "<Double buffered> <Triple buffered>\n");
    Mutex::Autolock lock(mBufferingStatsMutex);
    typedef std::tuple<std::string, float, float, float> BufferTuple;
    std::map<float, BufferTuple, std::greater<float>> sorted;
    for (const auto& statsPair : mBufferingStats) {
        const char* name = statsPair.first.c_str();
        const BufferingStats& stats = statsPair.second;
        if (stats.numSegments == 0) {
            continue;
        }
        float activeTime = ns2ms(stats.totalTime) / 1000.0f;
        float twoBufferRatio = static_cast<float>(stats.twoBufferTime) /
                stats.totalTime;
        float doubleBufferRatio = static_cast<float>(
                stats.doubleBufferedTime) / stats.totalTime;
        float tripleBufferRatio = static_cast<float>(
                stats.tripleBufferedTime) / stats.totalTime;
        sorted.insert({activeTime, {name, twoBufferRatio,
                doubleBufferRatio, tripleBufferRatio}});
    }
    for (const auto& sortedPair : sorted) {
        float activeTime = sortedPair.first;
        const BufferTuple& values = sortedPair.second;
        result.appendFormat("  [%s] %.2f %.3f %.3f %.3f\n",
                std::get<0>(values).c_str(), activeTime,
                std::get<1>(values), std::get<2>(values),
                std::get<3>(values));
    }
    result.append("\n");
}

void SurfaceFlinger::dumpAllLocked(const Vector<String16>& args, size_t& index,
        String8& result) const
{
    bool colorize = false;
    if (index < args.size()
            && (args[index] == String16("--color"))) {
        colorize = true;
        index++;
    }

    Colorizer colorizer(colorize);

    // figure out if we're stuck somewhere
    const nsecs_t now = systemTime();
    const nsecs_t inSwapBuffers(mDebugInSwapBuffers);
    const nsecs_t inTransaction(mDebugInTransaction);
    nsecs_t inSwapBuffersDuration = (inSwapBuffers) ? now-inSwapBuffers : 0;
    nsecs_t inTransactionDuration = (inTransaction) ? now-inTransaction : 0;

    /*
     * Dump library configuration.
     */

    colorizer.bold(result);
    result.append("Build configuration:");
    colorizer.reset(result);
    appendSfConfigString(result);
    appendUiConfigString(result);
    appendGuiConfigString(result);
    result.append("\n");

    colorizer.bold(result);
    result.append("Sync configuration: ");
    colorizer.reset(result);
    result.append(SyncFeatures::getInstance().toString());
    result.append("\n");

    colorizer.bold(result);
    result.append("DispSync configuration: ");
    colorizer.reset(result);
    result.appendFormat("app phase %" PRId64 " ns, sf phase %" PRId64 " ns, "
            "present offset %d ns (refresh %" PRId64 " ns)",
        vsyncPhaseOffsetNs, sfVsyncPhaseOffsetNs, PRESENT_TIME_OFFSET_FROM_VSYNC_NS,
        mHwc->getRefreshPeriod(HWC_DISPLAY_PRIMARY));
    result.append("\n");

    // Dump static screen stats
    result.append("\n");
    dumpStaticScreenStats(result);
    result.append("\n");

    dumpBufferingStats(result);

    /*
     * Dump the visible layer list
     */
    const LayerVector& currentLayers = mCurrentState.layersSortedByZ;
    const size_t count = currentLayers.size();
    colorizer.bold(result);
    result.appendFormat("Visible layers (count = %zu)\n", count);
    colorizer.reset(result);
    for (size_t i=0 ; i<count ; i++) {
        const sp<Layer>& layer(currentLayers[i]);
        layer->dump(result, colorizer);
    }

    /*
     * Dump Display state
     */

    colorizer.bold(result);
    result.appendFormat("Displays (%zu entries)\n", mDisplays.size());
    colorizer.reset(result);
    for (size_t dpy=0 ; dpy<mDisplays.size() ; dpy++) {
        const sp<const DisplayDevice>& hw(mDisplays[dpy]);
        hw->dump(result);
    }

    /*
     * Dump SurfaceFlinger global state
     */

    colorizer.bold(result);
    result.append("SurfaceFlinger global state:\n");
    colorizer.reset(result);

    HWComposer& hwc(getHwComposer());
    sp<const DisplayDevice> hw(getDefaultDisplayDevice());

    colorizer.bold(result);
    result.appendFormat("EGL implementation : %s\n",
            eglQueryStringImplementationANDROID(mEGLDisplay, EGL_VERSION));
    colorizer.reset(result);
    result.appendFormat("%s\n",
            eglQueryStringImplementationANDROID(mEGLDisplay, EGL_EXTENSIONS));

    mRenderEngine->dump(result);

    hw->undefinedRegion.dump(result, "undefinedRegion");
    result.appendFormat("  orientation=%d, isDisplayOn=%d\n",
            hw->getOrientation(), hw->isDisplayOn());
    result.appendFormat(
            "  last eglSwapBuffers() time: %f us\n"
            "  last transaction time     : %f us\n"
            "  transaction-flags         : %08x\n"
            "  refresh-rate              : %f fps\n"
            "  x-dpi                     : %f\n"
            "  y-dpi                     : %f\n"
            "  gpu_to_cpu_unsupported    : %d\n"
            ,
            mLastSwapBufferTime/1000.0,
            mLastTransactionTime/1000.0,
            mTransactionFlags,
            1e9 / hwc.getRefreshPeriod(HWC_DISPLAY_PRIMARY),
            hwc.getDpiX(HWC_DISPLAY_PRIMARY),
            hwc.getDpiY(HWC_DISPLAY_PRIMARY),
            !mGpuToCpuSupported);

    result.appendFormat("  eglSwapBuffers time: %f us\n",
            inSwapBuffersDuration/1000.0);

    result.appendFormat("  transaction time: %f us\n",
            inTransactionDuration/1000.0);

    /*
     * VSYNC state
     */
    mEventThread->dump(result);

    /*
     * Dump HWComposer state
     */
    colorizer.bold(result);
    result.append("h/w composer state:\n");
    colorizer.reset(result);
    result.appendFormat("  h/w composer %s and %s\n",
            hwc.initCheck()==NO_ERROR ? "present" : "not present",
                    (mDebugDisableHWC || mDebugRegion || mDaltonize
                            || mHasColorMatrix) ? "disabled" : "enabled");
    hwc.dump(result);

    /*
     * Dump gralloc state
     */
    const GraphicBufferAllocator& alloc(GraphicBufferAllocator::get());
    alloc.dump(result);
}

const Vector< sp<Layer> >&
SurfaceFlinger::getLayerSortedByZForHwcDisplay(int id) {
    // Note: mStateLock is held here
    wp<IBinder> dpy;
    for (size_t i=0 ; i<mDisplays.size() ; i++) {
        if (mDisplays.valueAt(i)->getHwcDisplayId() == id) {
            dpy = mDisplays.keyAt(i);
            break;
        }
    }
    if (dpy == NULL) {
        ALOGW("getLayerSortedByZForHwcDisplay: invalid hwc display id %d", id);
        // Just use the primary display so we have something to return
        dpy = getBuiltInDisplay(DisplayDevice::DISPLAY_PRIMARY);
    }
    return getDisplayDevice(dpy)->getVisibleLayersSortedByZ();
}

bool SurfaceFlinger::startDdmConnection()
{
    void* libddmconnection_dso =
            dlopen("libsurfaceflinger_ddmconnection.so", RTLD_NOW);
    if (!libddmconnection_dso) {
        return false;
    }
    void (*DdmConnection_start)(const char* name);
    DdmConnection_start =
            (decltype(DdmConnection_start))dlsym(libddmconnection_dso, "DdmConnection_start");
    if (!DdmConnection_start) {
        dlclose(libddmconnection_dso);
        return false;
    }
    (*DdmConnection_start)(getServiceName());
    return true;
}

status_t SurfaceFlinger::onTransact(
    uint32_t code, const Parcel& data, Parcel* reply, uint32_t flags)
{
    switch (code) {
        case CREATE_CONNECTION:
        case CREATE_DISPLAY:
        case SET_TRANSACTION_STATE:
        case BOOT_FINISHED:
        case CLEAR_ANIMATION_FRAME_STATS:
        case GET_ANIMATION_FRAME_STATS:
        case SET_POWER_MODE:
        case GET_HDR_CAPABILITIES:
        {
            // codes that require permission check
            IPCThreadState* ipc = IPCThreadState::self();
            const int pid = ipc->getCallingPid();
            const int uid = ipc->getCallingUid();
            if ((uid != AID_GRAPHICS && uid != AID_SYSTEM) &&
                    !PermissionCache::checkPermission(sAccessSurfaceFlinger, pid, uid)) {
                ALOGE("Permission Denial: "
                        "can't access SurfaceFlinger pid=%d, uid=%d", pid, uid);
                return PERMISSION_DENIED;
            }
            break;
        }
        case CAPTURE_SCREEN:
        {
            // codes that require permission check
            IPCThreadState* ipc = IPCThreadState::self();
            const int pid = ipc->getCallingPid();
            const int uid = ipc->getCallingUid();
            if ((uid != AID_GRAPHICS) &&
                    !PermissionCache::checkPermission(sReadFramebuffer, pid, uid)) {
                ALOGE("Permission Denial: "
                        "can't read framebuffer pid=%d, uid=%d", pid, uid);
                return PERMISSION_DENIED;
            }
            break;
        }
    }

    status_t err = BnSurfaceComposer::onTransact(code, data, reply, flags);
    if (err == UNKNOWN_TRANSACTION || err == PERMISSION_DENIED) {
        CHECK_INTERFACE(ISurfaceComposer, data, reply);
        if (CC_UNLIKELY(!PermissionCache::checkCallingPermission(sHardwareTest))) {
            IPCThreadState* ipc = IPCThreadState::self();
            const int pid = ipc->getCallingPid();
            const int uid = ipc->getCallingUid();
            ALOGE("Permission Denial: "
                    "can't access SurfaceFlinger pid=%d, uid=%d", pid, uid);
            return PERMISSION_DENIED;
        }
        int n;
        switch (code) {
            case 1000: // SHOW_CPU, NOT SUPPORTED ANYMORE
            case 1001: // SHOW_FPS, NOT SUPPORTED ANYMORE
                return NO_ERROR;
            case 1002:  // SHOW_UPDATES
                n = data.readInt32();
                mDebugRegion = n ? n : (mDebugRegion ? 0 : 1);
                invalidateHwcGeometry();
                repaintEverything();
                return NO_ERROR;
            case 1004:{ // repaint everything
                repaintEverything();
                return NO_ERROR;
            }
            case 1005:{ // force transaction
                setTransactionFlags(
                        eTransactionNeeded|
                        eDisplayTransactionNeeded|
                        eTraversalNeeded);
                return NO_ERROR;
            }
            case 1006:{ // send empty update
                signalRefresh();
                return NO_ERROR;
            }
            case 1008:  // toggle use of hw composer
                n = data.readInt32();
                mDebugDisableHWC = n ? 1 : 0;
                invalidateHwcGeometry();
                repaintEverything();
                return NO_ERROR;
            case 1009:  // toggle use of transform hint
                n = data.readInt32();
                mDebugDisableTransformHint = n ? 1 : 0;
                invalidateHwcGeometry();
                repaintEverything();
                return NO_ERROR;
            case 1010:  // interrogate.
                reply->writeInt32(0);
                reply->writeInt32(0);
                reply->writeInt32(mDebugRegion);
                reply->writeInt32(0);
                reply->writeInt32(mDebugDisableHWC);
                return NO_ERROR;
            case 1013: {
                Mutex::Autolock _l(mStateLock);
                sp<const DisplayDevice> hw(getDefaultDisplayDevice());
                reply->writeInt32(hw->getPageFlipCount());
                return NO_ERROR;
            }
            case 1014: {
                // daltonize
                n = data.readInt32();
                switch (n % 10) {
                    case 1:
                        mDaltonizer.setType(ColorBlindnessType::Protanomaly);
                        break;
                    case 2:
                        mDaltonizer.setType(ColorBlindnessType::Deuteranomaly);
                        break;
                    case 3:
                        mDaltonizer.setType(ColorBlindnessType::Tritanomaly);
                        break;
                }
                if (n >= 10) {
                    mDaltonizer.setMode(ColorBlindnessMode::Correction);
                } else {
                    mDaltonizer.setMode(ColorBlindnessMode::Simulation);
                }
                mDaltonize = n > 0;
                invalidateHwcGeometry();
                repaintEverything();
                return NO_ERROR;
            }
            case 1015: {
                // apply a color matrix
                n = data.readInt32();
                mHasColorMatrix = n ? 1 : 0;
                if (n) {
                    // color matrix is sent as mat3 matrix followed by vec3
                    // offset, then packed into a mat4 where the last row is
                    // the offset and extra values are 0
                    for (size_t i = 0 ; i < 4; i++) {
                      for (size_t j = 0; j < 4; j++) {
                          mColorMatrix[i][j] = data.readFloat();
                      }
                    }
                } else {
                    mColorMatrix = mat4();
                }
                invalidateHwcGeometry();
                repaintEverything();
                return NO_ERROR;
            }
            // This is an experimental interface
            // Needs to be shifted to proper binder interface when we productize
            case 1016: {
                n = data.readInt32();
                mPrimaryDispSync.setRefreshSkipCount(n);
                return NO_ERROR;
            }
            case 1017: {
                n = data.readInt32();
                mForceFullDamage = static_cast<bool>(n);
                return NO_ERROR;
            }
            case 1018: { // Modify Choreographer's phase offset
                n = data.readInt32();
                if (mEventThread != NULL)
                    mEventThread->setPhaseOffset(static_cast<nsecs_t>(n));
                return NO_ERROR;
            }
            case 1019: { // Modify SurfaceFlinger's phase offset
                n = data.readInt32();
                if (mSFEventThread != NULL)
                    mSFEventThread->setPhaseOffset(static_cast<nsecs_t>(n));
                return NO_ERROR;
            }
            case 1021: { // Disable HWC virtual displays
                n = data.readInt32();
                mUseHwcVirtualDisplays = !n;
                return NO_ERROR;
            }
        }
    }
    return err;
}

void SurfaceFlinger::repaintEverything() {
    android_atomic_or(1, &mRepaintEverything);
    signalTransaction();
}

// ---------------------------------------------------------------------------
// Capture screen into an IGraphiBufferProducer
// ---------------------------------------------------------------------------

/* The code below is here to handle b/8734824
 *
 * We create a IGraphicBufferProducer wrapper that forwards all calls
 * from the surfaceflinger thread to the calling binder thread, where they
 * are executed. This allows the calling thread in the calling process to be
 * reused and not depend on having "enough" binder threads to handle the
 * requests.
 */
class GraphicProducerWrapper : public BBinder, public MessageHandler {
    /* Parts of GraphicProducerWrapper are run on two different threads,
     * communicating by sending messages via Looper but also by shared member
     * data. Coherence maintenance is subtle and in places implicit (ugh).
     *
     * Don't rely on Looper's sendMessage/handleMessage providing
     * release/acquire semantics for any data not actually in the Message.
     * Data going from surfaceflinger to binder threads needs to be
     * synchronized explicitly.
     *
     * Barrier open/wait do provide release/acquire semantics. This provides
     * implicit synchronization for data coming back from binder to
     * surfaceflinger threads.
     */

    sp<IGraphicBufferProducer> impl;
    sp<Looper> looper;
    status_t result;
    bool exitPending;
    bool exitRequested;
    Barrier barrier;
    uint32_t code;
    Parcel const* data;
    Parcel* reply;

    enum {
        MSG_API_CALL,
        MSG_EXIT
    };

    /*
     * Called on surfaceflinger thread. This is called by our "fake"
     * BpGraphicBufferProducer. We package the data and reply Parcel and
     * forward them to the binder thread.
     */
    virtual status_t transact(uint32_t code,
            const Parcel& data, Parcel* reply, uint32_t /* flags */) {
        this->code = code;
        this->data = &data;
        this->reply = reply;
        if (exitPending) {
            // if we've exited, we run the message synchronously right here.
            // note (JH): as far as I can tell from looking at the code, this
            // never actually happens. if it does, i'm not sure if it happens
            // on the surfaceflinger or binder thread.
            handleMessage(Message(MSG_API_CALL));
        } else {
            barrier.close();
            // Prevent stores to this->{code, data, reply} from being
            // reordered later than the construction of Message.
            atomic_thread_fence(memory_order_release);
            looper->sendMessage(this, Message(MSG_API_CALL));
            barrier.wait();
        }
        return result;
    }

    /*
     * here we run on the binder thread. All we've got to do is
     * call the real BpGraphicBufferProducer.
     */
    virtual void handleMessage(const Message& message) {
        int what = message.what;
        // Prevent reads below from happening before the read from Message
        atomic_thread_fence(memory_order_acquire);
        if (what == MSG_API_CALL) {
            result = IInterface::asBinder(impl)->transact(code, data[0], reply);
            barrier.open();
        } else if (what == MSG_EXIT) {
            exitRequested = true;
        }
    }

public:
    GraphicProducerWrapper(const sp<IGraphicBufferProducer>& impl)
    :   impl(impl),
        looper(new Looper(true)),
        result(NO_ERROR),
        exitPending(false),
        exitRequested(false),
        code(0),
        data(NULL),
        reply(NULL)
    {}

    // Binder thread
    status_t waitForResponse() {
        do {
            looper->pollOnce(-1);
        } while (!exitRequested);
        return result;
    }

    // Client thread
    void exit(status_t result) {
        this->result = result;
        exitPending = true;
        // Ensure this->result is visible to the binder thread before it
        // handles the message.
        atomic_thread_fence(memory_order_release);
        looper->sendMessage(this, Message(MSG_EXIT));
    }
};


status_t SurfaceFlinger::captureScreen(const sp<IBinder>& display,
        const sp<IGraphicBufferProducer>& producer,
        Rect sourceCrop, uint32_t reqWidth, uint32_t reqHeight,
        uint32_t minLayerZ, uint32_t maxLayerZ,
        bool useIdentityTransform, ISurfaceComposer::Rotation rotation) {

    if (CC_UNLIKELY(display == 0))
        return BAD_VALUE;

    if (CC_UNLIKELY(producer == 0))
        return BAD_VALUE;

    // if we have secure windows on this display, never allow the screen capture
    // unless the producer interface is local (i.e.: we can take a screenshot for
    // ourselves).
    bool isLocalScreenshot = IInterface::asBinder(producer)->localBinder();

    // Convert to surfaceflinger's internal rotation type.
    Transform::orientation_flags rotationFlags;
    switch (rotation) {
        case ISurfaceComposer::eRotateNone:
            rotationFlags = Transform::ROT_0;
            break;
        case ISurfaceComposer::eRotate90:
            rotationFlags = Transform::ROT_90;
            break;
        case ISurfaceComposer::eRotate180:
            rotationFlags = Transform::ROT_180;
            break;
        case ISurfaceComposer::eRotate270:
            rotationFlags = Transform::ROT_270;
            break;
        default:
            rotationFlags = Transform::ROT_0;
            ALOGE("Invalid rotation passed to captureScreen(): %d\n", rotation);
            break;
    }

    class MessageCaptureScreen : public MessageBase {
        SurfaceFlinger* flinger;
        sp<IBinder> display;
        sp<IGraphicBufferProducer> producer;
        Rect sourceCrop;
        uint32_t reqWidth, reqHeight;
        uint32_t minLayerZ,maxLayerZ;
        bool useIdentityTransform;
        Transform::orientation_flags rotation;
        status_t result;
        bool isLocalScreenshot;
    public:
        MessageCaptureScreen(SurfaceFlinger* flinger,
                const sp<IBinder>& display,
                const sp<IGraphicBufferProducer>& producer,
                Rect sourceCrop, uint32_t reqWidth, uint32_t reqHeight,
                uint32_t minLayerZ, uint32_t maxLayerZ,
                bool useIdentityTransform,
                Transform::orientation_flags rotation,
                bool isLocalScreenshot)
            : flinger(flinger), display(display), producer(producer),
              sourceCrop(sourceCrop), reqWidth(reqWidth), reqHeight(reqHeight),
              minLayerZ(minLayerZ), maxLayerZ(maxLayerZ),
              useIdentityTransform(useIdentityTransform),
              rotation(rotation), result(PERMISSION_DENIED),
              isLocalScreenshot(isLocalScreenshot)
        {
        }
        status_t getResult() const {
            return result;
        }
        virtual bool handler() {
            Mutex::Autolock _l(flinger->mStateLock);
            sp<const DisplayDevice> hw(flinger->getDisplayDevice(display));
            result = flinger->captureScreenImplLocked(hw, producer,
                    sourceCrop, reqWidth, reqHeight, minLayerZ, maxLayerZ,
                    useIdentityTransform, rotation, isLocalScreenshot);
            static_cast<GraphicProducerWrapper*>(IInterface::asBinder(producer).get())->exit(result);
            return true;
        }
    };

    // this creates a "fake" BBinder which will serve as a "fake" remote
    // binder to receive the marshaled calls and forward them to the
    // real remote (a BpGraphicBufferProducer)
    sp<GraphicProducerWrapper> wrapper = new GraphicProducerWrapper(producer);

    // the asInterface() call below creates our "fake" BpGraphicBufferProducer
    // which does the marshaling work forwards to our "fake remote" above.
    sp<MessageBase> msg = new MessageCaptureScreen(this,
            display, IGraphicBufferProducer::asInterface( wrapper ),
            sourceCrop, reqWidth, reqHeight, minLayerZ, maxLayerZ,
            useIdentityTransform, rotationFlags, isLocalScreenshot);

    status_t res = postMessageAsync(msg);
    if (res == NO_ERROR) {
        res = wrapper->waitForResponse();
    }
    return res;
}


void SurfaceFlinger::renderScreenImplLocked(
        const sp<const DisplayDevice>& hw,
        Rect sourceCrop, uint32_t reqWidth, uint32_t reqHeight,
        uint32_t minLayerZ, uint32_t maxLayerZ,
        bool yswap, bool useIdentityTransform, Transform::orientation_flags rotation)
{
    ATRACE_CALL();
    RenderEngine& engine(getRenderEngine());

    // get screen geometry
    const int32_t hw_w = hw->getWidth();
    const int32_t hw_h = hw->getHeight();
    const bool filtering = static_cast<int32_t>(reqWidth) != hw_w ||
                           static_cast<int32_t>(reqHeight) != hw_h;

    // if a default or invalid sourceCrop is passed in, set reasonable values
    if (sourceCrop.width() == 0 || sourceCrop.height() == 0 ||
            !sourceCrop.isValid()) {
        sourceCrop.setLeftTop(Point(0, 0));
        sourceCrop.setRightBottom(Point(hw_w, hw_h));
    }

    // ensure that sourceCrop is inside screen
    if (sourceCrop.left < 0) {
        ALOGE("Invalid crop rect: l = %d (< 0)", sourceCrop.left);
    }
    if (sourceCrop.right > hw_w) {
        ALOGE("Invalid crop rect: r = %d (> %d)", sourceCrop.right, hw_w);
    }
    if (sourceCrop.top < 0) {
        ALOGE("Invalid crop rect: t = %d (< 0)", sourceCrop.top);
    }
    if (sourceCrop.bottom > hw_h) {
        ALOGE("Invalid crop rect: b = %d (> %d)", sourceCrop.bottom, hw_h);
    }

    // make sure to clear all GL error flags
    engine.checkErrors();

    if (DisplayDevice::DISPLAY_PRIMARY == hw->getDisplayType()) {
        rotation = (Transform::orientation_flags)
                (rotation ^ hw->getPanelMountFlip());
        if(hw->getPanelMountFlip() == Transform::orientation_flags::ROT_180)
        {
            sourceCrop.top = hw_h - sourceCrop.top;
            sourceCrop.bottom = hw_h - sourceCrop.bottom;
            yswap = false;
        }
    }

    // set-up our viewport
    engine.setViewportAndProjection(
        reqWidth, reqHeight, sourceCrop, hw_h, yswap, rotation);
    engine.disableTexturing();

    // redraw the screen entirely...
    engine.clearWithColor(0, 0, 0, 1);

    const LayerVector& layers( mDrawingState.layersSortedByZ );
    const size_t count = layers.size();
    for (size_t i=0 ; i<count ; ++i) {
        const sp<Layer>& layer(layers[i]);
        const Layer::State& state(layer->getDrawingState());
        if (state.layerStack == hw->getLayerStack()) {
            if (state.z >= minLayerZ && state.z <= maxLayerZ) {
                if (canDrawLayerinScreenShot(hw,layer)) {
                    if (filtering) layer->setFiltering(true);
                    layer->draw(hw, useIdentityTransform);
                    if (filtering) layer->setFiltering(false);
                }
            }
        }
    }

    // compositionComplete is needed for older driver
    hw->compositionComplete();
    hw->setViewportAndProjection();
}


status_t SurfaceFlinger::captureScreenImplLocked(
        const sp<const DisplayDevice>& hw,
        const sp<IGraphicBufferProducer>& producer,
        Rect sourceCrop, uint32_t reqWidth, uint32_t reqHeight,
        uint32_t minLayerZ, uint32_t maxLayerZ,
        bool useIdentityTransform, Transform::orientation_flags rotation,
        bool isLocalScreenshot)
{
    ATRACE_CALL();

    // get screen geometry
    uint32_t hw_w = hw->getWidth();
    uint32_t hw_h = hw->getHeight();

    if (rotation & Transform::ROT_90) {
        std::swap(hw_w, hw_h);
    }

    if ((reqWidth > hw_w) || (reqHeight > hw_h)) {
        ALOGE("size mismatch (%d, %d) > (%d, %d)",
                reqWidth, reqHeight, hw_w, hw_h);
        return BAD_VALUE;
    }

    reqWidth  = (!reqWidth)  ? hw_w : reqWidth;
    reqHeight = (!reqHeight) ? hw_h : reqHeight;

    bool secureLayerIsVisible = false;
    const LayerVector& layers(mDrawingState.layersSortedByZ);
    const size_t count = layers.size();
    for (size_t i = 0 ; i < count ; ++i) {
        const sp<Layer>& layer(layers[i]);
        const Layer::State& state(layer->getDrawingState());
        if (state.layerStack == hw->getLayerStack() && state.z >= minLayerZ &&
                state.z <= maxLayerZ && layer->isVisible() &&
                layer->isSecure()) {
            secureLayerIsVisible = true;
        }
    }

    if (!isLocalScreenshot && secureLayerIsVisible) {
        ALOGW("FB is protected: PERMISSION_DENIED");
        return PERMISSION_DENIED;
    }

    // create a surface (because we're a producer, and we need to
    // dequeue/queue a buffer)
    sp<Surface> sur = new Surface(producer, false);
    ANativeWindow* window = sur.get();

    status_t result = native_window_api_connect(window, NATIVE_WINDOW_API_EGL);
    if (result == NO_ERROR) {
        uint32_t usage = GRALLOC_USAGE_SW_READ_OFTEN | GRALLOC_USAGE_SW_WRITE_OFTEN |
                        GRALLOC_USAGE_HW_RENDER | GRALLOC_USAGE_HW_TEXTURE;

        int err = 0;
        err = native_window_set_buffers_dimensions(window, reqWidth, reqHeight);
        err |= native_window_set_scaling_mode(window, NATIVE_WINDOW_SCALING_MODE_SCALE_TO_WINDOW);
        err |= native_window_set_buffers_format(window, HAL_PIXEL_FORMAT_RGBA_8888);
        err |= native_window_set_usage(window, usage);

        if (err == NO_ERROR) {
            ANativeWindowBuffer* buffer;
            /* TODO: Once we have the sync framework everywhere this can use
             * server-side waits on the fence that dequeueBuffer returns.
             */
            result = native_window_dequeue_buffer_and_wait(window,  &buffer);
            if (result == NO_ERROR) {
                int syncFd = -1;
                // create an EGLImage from the buffer so we can later
                // turn it into a texture
                EGLImageKHR image = eglCreateImageKHR(mEGLDisplay, EGL_NO_CONTEXT,
                        EGL_NATIVE_BUFFER_ANDROID, buffer, NULL);
                if (image != EGL_NO_IMAGE_KHR) {
                    // this binds the given EGLImage as a framebuffer for the
                    // duration of this scope.
                    RenderEngine::BindImageAsFramebuffer imageBond(getRenderEngine(), image);
                    if (imageBond.getStatus() == NO_ERROR) {
                        // this will in fact render into our dequeued buffer
                        // via an FBO, which means we didn't have to create
                        // an EGLSurface and therefore we're not
                        // dependent on the context's EGLConfig.
                        renderScreenImplLocked(
                            hw, sourceCrop, reqWidth, reqHeight, minLayerZ, maxLayerZ, true,
                            useIdentityTransform, rotation);

                        // Attempt to create a sync khr object that can produce a sync point. If that
                        // isn't available, create a non-dupable sync object in the fallback path and
                        // wait on it directly.
                        EGLSyncKHR sync;
                        if (!DEBUG_SCREENSHOTS) {
                           sync = eglCreateSyncKHR(mEGLDisplay, EGL_SYNC_NATIVE_FENCE_ANDROID, NULL);
                           // native fence fd will not be populated until flush() is done.
                           getRenderEngine().flush();
                        } else {
                            sync = EGL_NO_SYNC_KHR;
                        }
                        if (sync != EGL_NO_SYNC_KHR) {
                            // get the sync fd
                            syncFd = eglDupNativeFenceFDANDROID(mEGLDisplay, sync);
                            if (syncFd == EGL_NO_NATIVE_FENCE_FD_ANDROID) {
                                ALOGW("captureScreen: failed to dup sync khr object");
                                syncFd = -1;
                            }
                            eglDestroySyncKHR(mEGLDisplay, sync);
                        } else {
                            // fallback path
                            sync = eglCreateSyncKHR(mEGLDisplay, EGL_SYNC_FENCE_KHR, NULL);
                            if (sync != EGL_NO_SYNC_KHR) {
                                EGLint result = eglClientWaitSyncKHR(mEGLDisplay, sync,
                                    EGL_SYNC_FLUSH_COMMANDS_BIT_KHR, 2000000000 /*2 sec*/);
                                EGLint eglErr = eglGetError();
                                if (result == EGL_TIMEOUT_EXPIRED_KHR) {
                                    ALOGW("captureScreen: fence wait timed out");
                                } else {
                                    ALOGW_IF(eglErr != EGL_SUCCESS,
                                            "captureScreen: error waiting on EGL fence: %#x", eglErr);
                                }
                                eglDestroySyncKHR(mEGLDisplay, sync);
                            } else {
                                ALOGW("captureScreen: error creating EGL fence: %#x", eglGetError());
                            }
                        }
                        if (DEBUG_SCREENSHOTS) {
                            uint32_t* pixels = new uint32_t[reqWidth*reqHeight];
                            getRenderEngine().readPixels(0, 0, reqWidth, reqHeight, pixels);
                            checkScreenshot(reqWidth, reqHeight, reqWidth, pixels,
                                    hw, minLayerZ, maxLayerZ);
                            delete [] pixels;
                        }

                    } else {
                        ALOGE("got GL_FRAMEBUFFER_COMPLETE_OES error while taking screenshot");
                        result = INVALID_OPERATION;
                        window->cancelBuffer(window, buffer, syncFd);
                        buffer = NULL;
                    }
                    // destroy our image
                    eglDestroyImageKHR(mEGLDisplay, image);
                } else {
                    result = BAD_VALUE;
                }
                if (buffer) {
                    // queueBuffer takes ownership of syncFd
                    result = window->queueBuffer(window, buffer, syncFd);
                }
            }
        } else {
            result = BAD_VALUE;
        }
        native_window_api_disconnect(window, NATIVE_WINDOW_API_EGL);
    }

    return result;
}

bool SurfaceFlinger::getFrameTimestamps(const Layer& layer,
        uint64_t frameNumber, FrameTimestamps* outTimestamps) {
    return mFenceTracker.getFrameTimestamps(layer, frameNumber, outTimestamps);
}

void SurfaceFlinger::checkScreenshot(size_t w, size_t s, size_t h, void const* vaddr,
        const sp<const DisplayDevice>& hw, uint32_t minLayerZ, uint32_t maxLayerZ) {
    if (DEBUG_SCREENSHOTS) {
        for (size_t y=0 ; y<h ; y++) {
            uint32_t const * p = (uint32_t const *)vaddr + y*s;
            for (size_t x=0 ; x<w ; x++) {
                if (p[x] != 0xFF000000) return;
            }
        }
        ALOGE("*** we just took a black screenshot ***\n"
                "requested minz=%d, maxz=%d, layerStack=%d",
                minLayerZ, maxLayerZ, hw->getLayerStack());
        const LayerVector& layers( mDrawingState.layersSortedByZ );
        const size_t count = layers.size();
        for (size_t i=0 ; i<count ; ++i) {
            const sp<Layer>& layer(layers[i]);
            const Layer::State& state(layer->getDrawingState());
            const bool visible = (state.layerStack == hw->getLayerStack())
                                && (state.z >= minLayerZ && state.z <= maxLayerZ)
                                && (layer->isVisible());
            ALOGE("%c index=%zu, name=%s, layerStack=%d, z=%d, visible=%d, flags=%x, alpha=%x",
                    visible ? '+' : '-',
                            i, layer->getName().string(), state.layerStack, state.z,
                            layer->isVisible(), state.flags, state.alpha);
        }
    }
}

/* ------------------------------------------------------------------------
 * Extensions 3503
 */
bool SurfaceFlinger::updateLayerVisibleNonTransparentRegion(const int& /*dpy*/,
    const sp<Layer>& layer, bool& /*bIgnoreLayers*/, int& /*indexLOI*/,
    uint32_t layerStack, const int& /*i*/) {

    const Layer::State& s(layer->getDrawingState());
    // only consider the layers on the given layer stack
    if (s.layerStack != layerStack) {
        /* set the visible region as empty since we have removed the
         * layerstack check in rebuildLayerStack() function
         */
        Region visibleNonTransRegion;
        visibleNonTransRegion.set(Rect(0,0));
        layer->setVisibleNonTransparentRegion(visibleNonTransRegion);

        return true;
    }

    return false;
}

bool SurfaceFlinger::canDrawLayerinScreenShot(
        const sp<const DisplayDevice>& /*hw*/,
        const sp<Layer>& layer) {
    return layer->isVisible();
}

void SurfaceFlinger::drawWormHoleIfRequired(HWComposer::LayerListIterator& /*cur*/,
        const HWComposer::LayerListIterator& /*end*/,
        const sp<const DisplayDevice>& hw,
        const Region& region) {
    drawWormhole(hw, region);
}

// ---------------------------------------------------------------------------

SurfaceFlinger::LayerVector::LayerVector() {
}

SurfaceFlinger::LayerVector::LayerVector(const LayerVector& rhs)
    : SortedVector<sp<Layer> >(rhs) {
}

int SurfaceFlinger::LayerVector::do_compare(const void* lhs,
    const void* rhs) const
{
    // sort layers per layer-stack, then by z-order and finally by sequence
    const sp<Layer>& l(*reinterpret_cast<const sp<Layer>*>(lhs));
    const sp<Layer>& r(*reinterpret_cast<const sp<Layer>*>(rhs));

    uint32_t ls = l->getCurrentState().layerStack;
    uint32_t rs = r->getCurrentState().layerStack;
    if (ls != rs)
        return ls - rs;

    uint32_t lz = l->getCurrentState().z;
    uint32_t rz = r->getCurrentState().z;
    if (lz != rz)
        return lz - rz;

    return l->sequence - r->sequence;
}

// ---------------------------------------------------------------------------

SurfaceFlinger::DisplayDeviceState::DisplayDeviceState()
    : type(DisplayDevice::DISPLAY_ID_INVALID),
      layerStack(DisplayDevice::NO_LAYER_STACK),
      orientation(0),
      width(0),
      height(0),
      isSecure(false) {
}

SurfaceFlinger::DisplayDeviceState::DisplayDeviceState(
    DisplayDevice::DisplayType type, bool isSecure)
    : type(type),
      layerStack(DisplayDevice::NO_LAYER_STACK),
      orientation(0),
      width(0),
      height(0),
      isSecure(isSecure) {
    viewport.makeInvalid();
    frame.makeInvalid();
}

// ---------------------------------------------------------------------------

}; // namespace android


#if defined(__gl_h_)
#error "don't include gl/gl.h in this file"
#endif

#if defined(__gl2_h_)
#error "don't include gl2/gl2.h in this file"
#endif<|MERGE_RESOLUTION|>--- conflicted
+++ resolved
@@ -63,12 +63,10 @@
 #include <private/android_filesystem_config.h>
 #include <private/gui/SyncFeatures.h>
 
-<<<<<<< HEAD
+#include <set>
+
 #include "./DisplayUtils.h"
-=======
-#include <set>
-
->>>>>>> a23cc82b
+
 #include "Client.h"
 #include "clz.h"
 #include "Colorizer.h"
@@ -465,6 +463,10 @@
     mEGLDisplay = eglGetDisplay(EGL_DEFAULT_DISPLAY);
     eglInitialize(mEGLDisplay, NULL, NULL);
 
+    // set SFEventThread to SCHED_FIFO to minimize jitter
+    struct sched_param param = {0};
+    param.sched_priority = 1;
+
     // start the EventThread
     if (vsyncPhaseOffsetNs != sfVsyncPhaseOffsetNs) {
         sp<VSyncSource> vsyncSrc = new DispSyncSource(&mPrimaryDispSync,
@@ -474,20 +476,19 @@
                 sfVsyncPhaseOffsetNs, true, "sf");
         mSFEventThread = new EventThread(sfVsyncSrc, *this);
         mEventQueue.setEventThread(mSFEventThread);
+
+        // set SFEventThread to SCHED_FIFO to minimize jitter
+        struct sched_param param = {0};
+        param.sched_priority = 1;
+        if (sched_setscheduler(mSFEventThread->getTid(), SCHED_FIFO, &param) != 0) {
+            ALOGE("Couldn't set SCHED_FIFO for SFEventThread");
+        }
     } else {
         sp<VSyncSource> vsyncSrc = new DispSyncSource(&mPrimaryDispSync,
                          vsyncPhaseOffsetNs, true, "sf-app");
         mEventThread = new EventThread(vsyncSrc, *this);
         mEventQueue.setEventThread(mEventThread);
     }
-
-    // set SFEventThread to SCHED_FIFO to minimize jitter
-    struct sched_param param = {0};
-    param.sched_priority = 1;
-    if (sched_setscheduler(mSFEventThread->getTid(), SCHED_FIFO, &param) != 0) {
-        ALOGE("Couldn't set SCHED_FIFO for SFEventThread");
-    }
-
 
     // Initialize the H/W composer object.  There may or may not be an
     // actual hardware composer underneath.
@@ -1557,28 +1558,12 @@
                             status = state.surface->query(
                                 NATIVE_WINDOW_HEIGHT, &height);
                             ALOGE_IF(status != NO_ERROR,
-<<<<<<< HEAD
-                                "Unable to query height (%d)", status);
-                            if (MAX_VIRTUAL_DISPLAY_DIMENSION == 0 ||
-                                (width <= MAX_VIRTUAL_DISPLAY_DIMENSION &&
-                                 height <= MAX_VIRTUAL_DISPLAY_DIMENSION)) {
-                                int usage = 0;
-                                status = state.surface->query(
-                                    NATIVE_WINDOW_CONSUMER_USAGE_BITS, &usage);
-                                ALOGW_IF(status != NO_ERROR,
-                                    "Unable to query usage (%d)", status);
-                                if ( (status == NO_ERROR) &&
-                                      displayUtils->canAllocateHwcDisplayIdForVDS(usage)) {
-                                    hwcDisplayId = allocateHwcDisplayId(state.type);
-                                }
-=======
                                     "Unable to query height (%d)", status);
                             if (mUseHwcVirtualDisplays &&
                                     (MAX_VIRTUAL_DISPLAY_DIMENSION == 0 ||
                                     (width <= MAX_VIRTUAL_DISPLAY_DIMENSION &&
                                      height <= MAX_VIRTUAL_DISPLAY_DIMENSION))) {
                                 hwcDisplayId = allocateHwcDisplayId(state.type);
->>>>>>> a23cc82b
                             }
 
                             displayUtils->initVDSInstance(mHwc, hwcDisplayId, state.surface,

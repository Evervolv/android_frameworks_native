/*
 * Copyright (c) 2016, The Linux Foundation. All rights reserved.
 * Not a Contribution
 *
 *
 * Copyright (C) 2007 The Android Open Source Project
 *
 * Licensed under the Apache License, Version 2.0 (the "License");
 * you may not use this file except in compliance with the License.
 * You may obtain a copy of the License at
 *
 *      http://www.apache.org/licenses/LICENSE-2.0
 *
 * Unless required by applicable law or agreed to in writing, software
 * distributed under the License is distributed on an "AS IS" BASIS,
 * WITHOUT WARRANTIES OR CONDITIONS OF ANY KIND, either express or implied.
 * See the License for the specific language governing permissions and
 * limitations under the License.
 */

#define ATRACE_TAG ATRACE_TAG_GRAPHICS

#include <stdint.h>
#include <sys/types.h>
#include <errno.h>
#include <math.h>
#include <dlfcn.h>
#include <inttypes.h>
#include <stdatomic.h>

#include <EGL/egl.h>

#include <cutils/log.h>
#include <cutils/properties.h>

#include <binder/IPCThreadState.h>
#include <binder/IServiceManager.h>
#include <binder/MemoryHeapBase.h>
#include <binder/PermissionCache.h>

#include <ui/DisplayInfo.h>
#include <ui/DisplayStatInfo.h>

#include <gui/BitTube.h>
#include <gui/BufferQueue.h>
#include <gui/GuiConfig.h>
#include <gui/IDisplayEventConnection.h>
#include <gui/Surface.h>
#include <gui/GraphicBufferAlloc.h>

#include <ui/GraphicBufferAllocator.h>
#include <ui/HdrCapabilities.h>
#include <ui/PixelFormat.h>
#include <ui/UiConfig.h>

#include <utils/misc.h>
#include <utils/String8.h>
#include <utils/String16.h>
#include <utils/StopWatch.h>
#include <utils/Timers.h>
#include <utils/Trace.h>

#include <private/android_filesystem_config.h>
#include <private/gui/SyncFeatures.h>

#include <set>

#include "./DisplayUtils.h"

#include "Client.h"
#include "clz.h"
#include "Colorizer.h"
#include "DdmConnection.h"
#include "DisplayDevice.h"
#include "DispSync.h"
#include "EventControlThread.h"
#include "EventThread.h"
#include "Layer.h"
#include "LayerDim.h"
#include "SurfaceFlinger.h"

#include "DisplayHardware/FramebufferSurface.h"
#include "DisplayHardware/HWComposer.h"
#include "DisplayHardware/VirtualDisplaySurface.h"

#include "Effects/Daltonizer.h"

#include "RenderEngine/RenderEngine.h"
#include <cutils/compiler.h>


#define DISPLAY_COUNT       1

/*
 * DEBUG_SCREENSHOTS: set to true to check that screenshots are not all
 * black pixels.
 */
#define DEBUG_SCREENSHOTS   false

EGLAPI const char* eglQueryStringImplementationANDROID(EGLDisplay dpy, EGLint name);

namespace android {

// This is the phase offset in nanoseconds of the software vsync event
// relative to the vsync event reported by HWComposer.  The software vsync
// event is when SurfaceFlinger and Choreographer-based applications run each
// frame.
//
// This phase offset allows adjustment of the minimum latency from application
// wake-up (by Choregographer) time to the time at which the resulting window
// image is displayed.  This value may be either positive (after the HW vsync)
// or negative (before the HW vsync).  Setting it to 0 will result in a
// minimum latency of two vsync periods because the app and SurfaceFlinger
// will run just after the HW vsync.  Setting it to a positive number will
// result in the minimum latency being:
//
//     (2 * VSYNC_PERIOD - (vsyncPhaseOffsetNs % VSYNC_PERIOD))
//
// Note that reducing this latency makes it more likely for the applications
// to not have their window content image ready in time.  When this happens
// the latency will end up being an additional vsync period, and animations
// will hiccup.  Therefore, this latency should be tuned somewhat
// conservatively (or at least with awareness of the trade-off being made).
static const int64_t vsyncPhaseOffsetNs = VSYNC_EVENT_PHASE_OFFSET_NS;

// This is the phase offset at which SurfaceFlinger's composition runs.
static const int64_t sfVsyncPhaseOffsetNs = SF_VSYNC_EVENT_PHASE_OFFSET_NS;

// ---------------------------------------------------------------------------

const String16 sHardwareTest("android.permission.HARDWARE_TEST");
const String16 sAccessSurfaceFlinger("android.permission.ACCESS_SURFACE_FLINGER");
const String16 sReadFramebuffer("android.permission.READ_FRAME_BUFFER");
const String16 sDump("android.permission.DUMP");

// ---------------------------------------------------------------------------

SurfaceFlinger::SurfaceFlinger()
    :   BnSurfaceComposer(),
        mTransactionFlags(0),
        mTransactionPending(false),
        mAnimTransactionPending(false),
        mLayersRemoved(false),
        mRepaintEverything(0),
        mRenderEngine(NULL),
        mBootTime(systemTime()),
        mVisibleRegionsDirty(false),
        mHwWorkListDirty(false),
        mAnimCompositionPending(false),
        mDebugRegion(0),
        mDebugDDMS(0),
        mDebugDisableHWC(0),
        mDebugDisableTransformHint(0),
        mDebugInSwapBuffers(0),
        mLastSwapBufferTime(0),
        mDebugInTransaction(0),
        mLastTransactionTime(0),
        mBootFinished(false),
        mForceFullDamage(false),
        mPrimaryDispSync("PrimaryDispSync"),
        mPrimaryHWVsyncEnabled(false),
        mHWVsyncAvailable(false),
        mDaltonize(false),
        mHasColorMatrix(false),
        mHasPoweredOff(false),
        mFrameBuckets(),
        mTotalTime(0),
        mLastSwapTime(0)
{
    ALOGI("SurfaceFlinger is starting");

    // debugging stuff...
    char value[PROPERTY_VALUE_MAX];

    property_get("ro.bq.gpu_to_cpu_unsupported", value, "0");
    mGpuToCpuSupported = !atoi(value);

    property_get("debug.sf.showupdates", value, "0");
    mDebugRegion = atoi(value);

    property_get("debug.sf.ddms", value, "0");
    mDebugDDMS = atoi(value);
    if (mDebugDDMS) {
        if (!startDdmConnection()) {
            // start failed, and DDMS debugging not enabled
            mDebugDDMS = 0;
        }
    }
    ALOGI_IF(mDebugRegion, "showupdates enabled");
    ALOGI_IF(mDebugDDMS, "DDMS debugging enabled");

    property_get("debug.sf.disable_hwc_vds", value, "0");
    mUseHwcVirtualDisplays = !atoi(value);
    ALOGI_IF(!mUseHwcVirtualDisplays, "Disabling HWC virtual displays");
}

void SurfaceFlinger::onFirstRef()
{
    mEventQueue.init(this);
}

SurfaceFlinger::~SurfaceFlinger()
{
    EGLDisplay display = eglGetDisplay(EGL_DEFAULT_DISPLAY);
    eglMakeCurrent(display, EGL_NO_SURFACE, EGL_NO_SURFACE, EGL_NO_CONTEXT);
    eglTerminate(display);
}

void SurfaceFlinger::binderDied(const wp<IBinder>& /* who */)
{
    // the window manager died on us. prepare its eulogy.

    // restore initial conditions (default device unblank, etc)
    initializeDisplays();

    // restart the boot-animation
    startBootAnim();
}

sp<ISurfaceComposerClient> SurfaceFlinger::createConnection()
{
    sp<ISurfaceComposerClient> bclient;
    sp<Client> client(new Client(this));
    status_t err = client->initCheck();
    if (err == NO_ERROR) {
        bclient = client;
    }
    return bclient;
}

sp<IBinder> SurfaceFlinger::createDisplay(const String8& displayName,
        bool secure)
{
    class DisplayToken : public BBinder {
        sp<SurfaceFlinger> flinger;
        virtual ~DisplayToken() {
             // no more references, this display must be terminated
             Mutex::Autolock _l(flinger->mStateLock);
             flinger->mCurrentState.displays.removeItem(this);
             flinger->setTransactionFlags(eDisplayTransactionNeeded);
         }
     public:
        DisplayToken(const sp<SurfaceFlinger>& flinger)
            : flinger(flinger) {
        }
    };

    sp<BBinder> token = new DisplayToken(this);

    Mutex::Autolock _l(mStateLock);
    DisplayDeviceState info(DisplayDevice::DISPLAY_VIRTUAL, secure);
    info.displayName = displayName;
    mCurrentState.displays.add(token, info);

    return token;
}

void SurfaceFlinger::destroyDisplay(const sp<IBinder>& display) {
    Mutex::Autolock _l(mStateLock);

    ssize_t idx = mCurrentState.displays.indexOfKey(display);
    if (idx < 0) {
        ALOGW("destroyDisplay: invalid display token");
        return;
    }

    const DisplayDeviceState& info(mCurrentState.displays.valueAt(idx));
    if (!info.isVirtualDisplay()) {
        ALOGE("destroyDisplay called for non-virtual display");
        return;
    }

    mCurrentState.displays.removeItemsAt(idx);
    setTransactionFlags(eDisplayTransactionNeeded);
}

void SurfaceFlinger::createBuiltinDisplayLocked(DisplayDevice::DisplayType type) {
    ALOGW_IF(mBuiltinDisplays[type],
            "Overwriting display token for display type %d", type);
    mBuiltinDisplays[type] = new BBinder();
    // All non-virtual displays are currently considered secure.
    DisplayDeviceState info(type, true);
    mCurrentState.displays.add(mBuiltinDisplays[type], info);
}

sp<IBinder> SurfaceFlinger::getBuiltInDisplay(int32_t id) {
    if (uint32_t(id) >= DisplayDevice::NUM_BUILTIN_DISPLAY_TYPES) {
        ALOGE("getDefaultDisplay: id=%d is not a valid default display id", id);
        return NULL;
    }
    return mBuiltinDisplays[id];
}

sp<IGraphicBufferAlloc> SurfaceFlinger::createGraphicBufferAlloc()
{
    sp<GraphicBufferAlloc> gba(new GraphicBufferAlloc());
    return gba;
}

void SurfaceFlinger::bootFinished()
{
    const nsecs_t now = systemTime();
    const nsecs_t duration = now - mBootTime;
    ALOGI("Boot is finished (%ld ms)", long(ns2ms(duration)) );
    mBootFinished = true;

    // wait patiently for the window manager death
    const String16 name("window");
    sp<IBinder> window(defaultServiceManager()->getService(name));
    if (window != 0) {
        window->linkToDeath(static_cast<IBinder::DeathRecipient*>(this));
    }

    // stop boot animation
    // formerly we would just kill the process, but we now ask it to exit so it
    // can choose where to stop the animation.
    property_set("service.bootanim.exit", "1");

    const int LOGTAG_SF_STOP_BOOTANIM = 60110;
    LOG_EVENT_LONG(LOGTAG_SF_STOP_BOOTANIM,
                   ns2ms(systemTime(SYSTEM_TIME_MONOTONIC)));
}

void SurfaceFlinger::deleteTextureAsync(uint32_t texture) {
    class MessageDestroyGLTexture : public MessageBase {
        RenderEngine& engine;
        uint32_t texture;
    public:
        MessageDestroyGLTexture(RenderEngine& engine, uint32_t texture)
            : engine(engine), texture(texture) {
        }
        virtual bool handler() {
            engine.deleteTextures(1, &texture);
            return true;
        }
    };
    postMessageAsync(new MessageDestroyGLTexture(getRenderEngine(), texture));
}

class DispSyncSource : public VSyncSource, private DispSync::Callback {
public:
    DispSyncSource(DispSync* dispSync, nsecs_t phaseOffset, bool traceVsync,
        const char* name) :
            mName(name),
            mValue(0),
            mTraceVsync(traceVsync),
            mVsyncOnLabel(String8::format("VsyncOn-%s", name)),
            mVsyncEventLabel(String8::format("VSYNC-%s", name)),
            mDispSync(dispSync),
            mCallbackMutex(),
            mCallback(),
            mVsyncMutex(),
            mPhaseOffset(phaseOffset),
            mEnabled(false) {}

    virtual ~DispSyncSource() {}

    virtual void setVSyncEnabled(bool enable) {
        Mutex::Autolock lock(mVsyncMutex);
        if (enable) {
            status_t err = mDispSync->addEventListener(mName, mPhaseOffset,
                    static_cast<DispSync::Callback*>(this));
            if (err != NO_ERROR) {
                ALOGE("error registering vsync callback: %s (%d)",
                        strerror(-err), err);
            }
            //ATRACE_INT(mVsyncOnLabel.string(), 1);
        } else {
            status_t err = mDispSync->removeEventListener(
                    static_cast<DispSync::Callback*>(this));
            if (err != NO_ERROR) {
                ALOGE("error unregistering vsync callback: %s (%d)",
                        strerror(-err), err);
            }
            //ATRACE_INT(mVsyncOnLabel.string(), 0);
        }
        mEnabled = enable;
    }

    virtual void setCallback(const sp<VSyncSource::Callback>& callback) {
        Mutex::Autolock lock(mCallbackMutex);
        mCallback = callback;
    }

    virtual void setPhaseOffset(nsecs_t phaseOffset) {
        Mutex::Autolock lock(mVsyncMutex);

        // Normalize phaseOffset to [0, period)
        auto period = mDispSync->getPeriod();
        phaseOffset %= period;
        if (phaseOffset < 0) {
            // If we're here, then phaseOffset is in (-period, 0). After this
            // operation, it will be in (0, period)
            phaseOffset += period;
        }
        mPhaseOffset = phaseOffset;

        // If we're not enabled, we don't need to mess with the listeners
        if (!mEnabled) {
            return;
        }

        // Remove the listener with the old offset
        status_t err = mDispSync->removeEventListener(
                static_cast<DispSync::Callback*>(this));
        if (err != NO_ERROR) {
            ALOGE("error unregistering vsync callback: %s (%d)",
                    strerror(-err), err);
        }

        // Add a listener with the new offset
        err = mDispSync->addEventListener(mName, mPhaseOffset,
                static_cast<DispSync::Callback*>(this));
        if (err != NO_ERROR) {
            ALOGE("error registering vsync callback: %s (%d)",
                    strerror(-err), err);
        }
    }

private:
    virtual void onDispSyncEvent(nsecs_t when) {
        sp<VSyncSource::Callback> callback;
        {
            Mutex::Autolock lock(mCallbackMutex);
            callback = mCallback;

            if (mTraceVsync) {
                mValue = (mValue + 1) % 2;
                ATRACE_INT(mVsyncEventLabel.string(), mValue);
            }
        }

        if (callback != NULL) {
            callback->onVSyncEvent(when);
        }
    }

    const char* const mName;

    int mValue;

    const bool mTraceVsync;
    const String8 mVsyncOnLabel;
    const String8 mVsyncEventLabel;

    DispSync* mDispSync;

    Mutex mCallbackMutex; // Protects the following
    sp<VSyncSource::Callback> mCallback;

    Mutex mVsyncMutex; // Protects the following
    nsecs_t mPhaseOffset;
    bool mEnabled;
};

void SurfaceFlinger::init() {
    ALOGI(  "SurfaceFlinger's main thread ready to run. "
            "Initializing graphics H/W...");

    Mutex::Autolock _l(mStateLock);

    // initialize EGL for the default display
    mEGLDisplay = eglGetDisplay(EGL_DEFAULT_DISPLAY);
    eglInitialize(mEGLDisplay, NULL, NULL);

    // set SFEventThread to SCHED_FIFO to minimize jitter
    struct sched_param param = {0};
<<<<<<< HEAD
    param.sched_priority = 1;
=======
    param.sched_priority = 2;
    if (sched_setscheduler(mSFEventThread->getTid(), SCHED_FIFO, &param) != 0) {
        ALOGE("Couldn't set SCHED_FIFO for SFEventThread");
    }
>>>>>>> f14208e0

    // start the EventThread
    if (vsyncPhaseOffsetNs != sfVsyncPhaseOffsetNs) {
        sp<VSyncSource> vsyncSrc = new DispSyncSource(&mPrimaryDispSync,
                vsyncPhaseOffsetNs, true, "app");
        mEventThread = new EventThread(vsyncSrc, *this);
        sp<VSyncSource> sfVsyncSrc = new DispSyncSource(&mPrimaryDispSync,
                sfVsyncPhaseOffsetNs, true, "sf");
        mSFEventThread = new EventThread(sfVsyncSrc, *this);
        mEventQueue.setEventThread(mSFEventThread);

        // set SFEventThread to SCHED_FIFO to minimize jitter
        struct sched_param param = {0};
        param.sched_priority = 1;
        if (sched_setscheduler(mSFEventThread->getTid(), SCHED_FIFO, &param) != 0) {
            ALOGE("Couldn't set SCHED_FIFO for SFEventThread");
        }
    } else {
        sp<VSyncSource> vsyncSrc = new DispSyncSource(&mPrimaryDispSync,
                         vsyncPhaseOffsetNs, true, "sf-app");
        mEventThread = new EventThread(vsyncSrc, *this);
        mEventQueue.setEventThread(mEventThread);
    }

    // Initialize the H/W composer object.  There may or may not be an
    // actual hardware composer underneath.
    mHwc = DisplayUtils::getInstance()->getHWCInstance(this,
        *static_cast<HWComposer::EventHandler *>(this));

    // get a RenderEngine for the given display / config (can't fail)
    mRenderEngine = RenderEngine::create(mEGLDisplay, mHwc->getVisualID());

    // retrieve the EGL context that was selected/created
    mEGLContext = mRenderEngine->getEGLContext();

    LOG_ALWAYS_FATAL_IF(mEGLContext == EGL_NO_CONTEXT,
            "couldn't create EGLContext");

    // initialize our non-virtual displays
    for (size_t i=0 ; i<DisplayDevice::NUM_BUILTIN_DISPLAY_TYPES ; i++) {
        DisplayDevice::DisplayType type((DisplayDevice::DisplayType)i);
        // set-up the displays that are already connected
        if (mHwc->isConnected(i) || type==DisplayDevice::DISPLAY_PRIMARY) {
            // All non-virtual displays are currently considered secure.
            bool isSecure = true;
            createBuiltinDisplayLocked(type);
            wp<IBinder> token = mBuiltinDisplays[i];

            sp<IGraphicBufferProducer> producer;
            sp<IGraphicBufferConsumer> consumer;
            BufferQueue::createBufferQueue(&producer, &consumer,
                    new GraphicBufferAlloc());

            sp<FramebufferSurface> fbs = new FramebufferSurface(*mHwc, i,
                    consumer);
            int32_t hwcId = allocateHwcDisplayId(type);
            sp<DisplayDevice> hw = new DisplayDevice(this,
                    type, hwcId, mHwc->getFormat(hwcId), isSecure, token,
                    fbs, producer,
                    mRenderEngine->getEGLConfig());
            if (i > DisplayDevice::DISPLAY_PRIMARY) {
                // FIXME: currently we don't get blank/unblank requests
                // for displays other than the main display, so we always
                // assume a connected display is unblanked.
                ALOGD("marking display %zu as acquired/unblanked", i);
                hw->setPowerMode(HWC_POWER_MODE_NORMAL);
            }

            // When a non-virtual display device is added at boot time,
            // update the active config by querying HWC otherwise the
            // default config (config 0) will be used.
            int activeConfig = mHwc->getActiveConfig(hwcId);
            if (activeConfig >= 0) {
                hw->setActiveConfig(activeConfig);
            }
            mDisplays.add(token, hw);
        }
    }

    // make the GLContext current so that we can create textures when creating Layers
    // (which may happens before we render something)
    getDefaultDisplayDevice()->makeCurrent(mEGLDisplay, mEGLContext);

    mEventControlThread = new EventControlThread(this);
    mEventControlThread->run("EventControl", PRIORITY_URGENT_DISPLAY);

    // set a fake vsync period if there is no HWComposer
    if (mHwc->initCheck() != NO_ERROR) {
        mPrimaryDispSync.setPeriod(16666667);
    }

    // initialize our drawing state
    mDrawingState = mCurrentState;

    // set initial conditions (e.g. unblank default device)
    initializeDisplays();

    mRenderEngine->primeCache();

    // start boot animation
    startBootAnim();
}

int32_t SurfaceFlinger::allocateHwcDisplayId(DisplayDevice::DisplayType type) {
    return (uint32_t(type) < DisplayDevice::NUM_BUILTIN_DISPLAY_TYPES) ?
            type : mHwc->allocateDisplayId();
}

void SurfaceFlinger::startBootAnim() {
    // start boot animation
    property_set("service.bootanim.exit", "0");
    property_set("ctl.start", "bootanim");
}

size_t SurfaceFlinger::getMaxTextureSize() const {
    return mRenderEngine->getMaxTextureSize();
}

size_t SurfaceFlinger::getMaxViewportDims() const {
    return mRenderEngine->getMaxViewportDims();
}

// ----------------------------------------------------------------------------

bool SurfaceFlinger::authenticateSurfaceTexture(
        const sp<IGraphicBufferProducer>& bufferProducer) const {
    Mutex::Autolock _l(mStateLock);
    sp<IBinder> surfaceTextureBinder(IInterface::asBinder(bufferProducer));
    return mGraphicBufferProducerList.indexOf(surfaceTextureBinder) >= 0;
}

status_t SurfaceFlinger::getDisplayConfigs(const sp<IBinder>& display,
        Vector<DisplayInfo>* configs) {
    if ((configs == NULL) || (display.get() == NULL)) {
        return BAD_VALUE;
    }

    int32_t type = getDisplayType(display);
    if (type < 0) return type;

    // TODO: Not sure if display density should handled by SF any longer
    class Density {
        static int getDensityFromProperty(char const* propName) {
            char property[PROPERTY_VALUE_MAX];
            int density = 0;
            if (property_get(propName, property, NULL) > 0) {
                density = atoi(property);
            }
            return density;
        }
    public:
        static int getEmuDensity() {
            return getDensityFromProperty("qemu.sf.lcd_density"); }
        static int getBuildDensity()  {
            return getDensityFromProperty("ro.sf.lcd_density"); }
    };

    configs->clear();

    const Vector<HWComposer::DisplayConfig>& hwConfigs =
            getHwComposer().getConfigs(type);
    for (size_t c = 0; c < hwConfigs.size(); ++c) {
        const HWComposer::DisplayConfig& hwConfig = hwConfigs[c];
        DisplayInfo info = DisplayInfo();

        float xdpi = hwConfig.xdpi;
        float ydpi = hwConfig.ydpi;

        if (type == DisplayDevice::DISPLAY_PRIMARY) {
            // The density of the device is provided by a build property
            float density = Density::getBuildDensity() / 160.0f;
            if (density == 0) {
                // the build doesn't provide a density -- this is wrong!
                // use xdpi instead
                ALOGE("ro.sf.lcd_density must be defined as a build property");
                density = xdpi / 160.0f;
            }
            if (Density::getEmuDensity()) {
                // if "qemu.sf.lcd_density" is specified, it overrides everything
                xdpi = ydpi = density = Density::getEmuDensity();
                density /= 160.0f;
            }
            info.density = density;

            // TODO: this needs to go away (currently needed only by webkit)
            sp<const DisplayDevice> hw(getDefaultDisplayDevice());
            info.orientation = hw->getOrientation();
        } else {
            // TODO: where should this value come from?
            static const int TV_DENSITY = 213;
            info.density = TV_DENSITY / 160.0f;
            info.orientation = 0;
        }

        char value[PROPERTY_VALUE_MAX];
        property_get("ro.sf.hwrotation", value, "0");
        int additionalRot = atoi(value) / 90;
        if ((type == DisplayDevice::DISPLAY_PRIMARY) && (additionalRot & DisplayState::eOrientationSwapMask)) {
            info.h = hwConfig.width;
            info.w = hwConfig.height;
            info.xdpi = ydpi;
            info.ydpi = xdpi;
        }
        else {
            info.w = hwConfig.width;
            info.h = hwConfig.height;
            info.xdpi = xdpi;
            info.ydpi = ydpi;
        }
        info.fps = float(1e9 / hwConfig.refresh);
        info.appVsyncOffset = VSYNC_EVENT_PHASE_OFFSET_NS;

        // This is how far in advance a buffer must be queued for
        // presentation at a given time.  If you want a buffer to appear
        // on the screen at time N, you must submit the buffer before
        // (N - presentationDeadline).
        //
        // Normally it's one full refresh period (to give SF a chance to
        // latch the buffer), but this can be reduced by configuring a
        // DispSync offset.  Any additional delays introduced by the hardware
        // composer or panel must be accounted for here.
        //
        // We add an additional 1ms to allow for processing time and
        // differences between the ideal and actual refresh rate.
        info.presentationDeadline =
                hwConfig.refresh - SF_VSYNC_EVENT_PHASE_OFFSET_NS + 1000000;

        // All non-virtual displays are currently considered secure.
        info.secure = true;

        configs->push_back(info);
    }

    return NO_ERROR;
}

status_t SurfaceFlinger::getDisplayStats(const sp<IBinder>& /* display */,
        DisplayStatInfo* stats) {
    if (stats == NULL) {
        return BAD_VALUE;
    }

    // FIXME for now we always return stats for the primary display
    memset(stats, 0, sizeof(*stats));
    stats->vsyncTime   = mPrimaryDispSync.computeNextRefresh(0);
    stats->vsyncPeriod = mPrimaryDispSync.getPeriod();
    return NO_ERROR;
}

int SurfaceFlinger::getActiveConfig(const sp<IBinder>& display) {
    sp<DisplayDevice> device(getDisplayDevice(display));
    if (device != NULL) {
        return device->getActiveConfig();
    }
    return BAD_VALUE;
}

void SurfaceFlinger::setActiveConfigInternal(const sp<DisplayDevice>& hw, int mode) {
    ALOGD("Set active config mode=%d, type=%d flinger=%p", mode, hw->getDisplayType(),
          this);
    int32_t type = hw->getDisplayType();
    int currentMode = hw->getActiveConfig();

    if (mode == currentMode) {
        ALOGD("Screen type=%d is already mode=%d", hw->getDisplayType(), mode);
        return;
    }

    if (type >= DisplayDevice::NUM_BUILTIN_DISPLAY_TYPES) {
        ALOGW("Trying to set config for virtual display");
        return;
    }

    status_t status = getHwComposer().setActiveConfig(type, mode);
    if (status == NO_ERROR) {
        hw->setActiveConfig(mode);
    }
}

status_t SurfaceFlinger::setActiveConfig(const sp<IBinder>& display, int mode) {
    class MessageSetActiveConfig: public MessageBase {
        SurfaceFlinger& mFlinger;
        sp<IBinder> mDisplay;
        int mMode;
    public:
        MessageSetActiveConfig(SurfaceFlinger& flinger, const sp<IBinder>& disp,
                               int mode) :
            mFlinger(flinger), mDisplay(disp) { mMode = mode; }
        virtual bool handler() {
            Vector<DisplayInfo> configs;
            mFlinger.getDisplayConfigs(mDisplay, &configs);
            if (mMode < 0 || mMode >= static_cast<int>(configs.size())) {
                ALOGE("Attempt to set active config = %d for display with %zu configs",
                        mMode, configs.size());
            }
            sp<DisplayDevice> hw(mFlinger.getDisplayDevice(mDisplay));
            if (hw == NULL) {
                ALOGE("Attempt to set active config = %d for null display %p",
                        mMode, mDisplay.get());
            } else if (hw->getDisplayType() >= DisplayDevice::DISPLAY_VIRTUAL) {
                ALOGW("Attempt to set active config = %d for virtual display",
                        mMode);
            } else {
                mFlinger.setActiveConfigInternal(hw, mMode);
            }
            return true;
        }
    };
    sp<MessageBase> msg = new MessageSetActiveConfig(*this, display, mode);
    postMessageSync(msg);
    return NO_ERROR;
}

status_t SurfaceFlinger::getDisplayColorModes(const sp<IBinder>& display,
        Vector<android_color_mode_t>* outColorModes) {
    if (outColorModes == nullptr || display.get() == nullptr) {
        return BAD_VALUE;
    }

    int32_t type = getDisplayType(display);
    if (type < 0) return type;

    std::set<android_color_mode_t> colorModes;
    for (const HWComposer::DisplayConfig& hwConfig : getHwComposer().getConfigs(type)) {
        colorModes.insert(hwConfig.colorMode);
    }

    outColorModes->clear();
    std::copy(colorModes.cbegin(), colorModes.cend(), std::back_inserter(*outColorModes));

    return NO_ERROR;
}

android_color_mode_t SurfaceFlinger::getActiveColorMode(const sp<IBinder>& display) {
    if (display.get() == nullptr) return static_cast<android_color_mode_t>(BAD_VALUE);

    int32_t type = getDisplayType(display);
    if (type < 0) return static_cast<android_color_mode_t>(type);

    return getHwComposer().getColorMode(type);
}

status_t SurfaceFlinger::setActiveColorMode(const sp<IBinder>& display,
        android_color_mode_t colorMode) {
    if (display.get() == nullptr || colorMode < 0) {
        return BAD_VALUE;
    }

    int32_t type = getDisplayType(display);
    if (type < 0) return type;
    const Vector<HWComposer::DisplayConfig>& hwConfigs = getHwComposer().getConfigs(type);
    HWComposer::DisplayConfig desiredConfig = hwConfigs[getHwComposer().getCurrentConfig(type)];
    desiredConfig.colorMode = colorMode;
    for (size_t c = 0; c < hwConfigs.size(); ++c) {
        const HWComposer::DisplayConfig config = hwConfigs[c];
        if (config == desiredConfig) {
            return setActiveConfig(display, c);
        }
    }
    return BAD_VALUE;
}

status_t SurfaceFlinger::clearAnimationFrameStats() {
    Mutex::Autolock _l(mStateLock);
    mAnimFrameTracker.clearStats();
    return NO_ERROR;
}

status_t SurfaceFlinger::getAnimationFrameStats(FrameStats* outStats) const {
    Mutex::Autolock _l(mStateLock);
    mAnimFrameTracker.getStats(outStats);
    return NO_ERROR;
}

status_t SurfaceFlinger::getHdrCapabilities(const sp<IBinder>& /*display*/,
        HdrCapabilities* outCapabilities) const {
    // HWC1 does not provide HDR capabilities
    *outCapabilities = HdrCapabilities();
    return NO_ERROR;
}

// ----------------------------------------------------------------------------

sp<IDisplayEventConnection> SurfaceFlinger::createDisplayEventConnection() {
    return mEventThread->createEventConnection();
}

// ----------------------------------------------------------------------------

void SurfaceFlinger::waitForEvent() {
    mEventQueue.waitMessage();
}

void SurfaceFlinger::signalTransaction() {
    mEventQueue.invalidate();
}

void SurfaceFlinger::signalLayerUpdate() {
    mEventQueue.invalidate();
}

void SurfaceFlinger::signalRefresh() {
    mEventQueue.refresh();
}

status_t SurfaceFlinger::postMessageAsync(const sp<MessageBase>& msg,
        nsecs_t reltime, uint32_t /* flags */) {
    return mEventQueue.postMessage(msg, reltime);
}

status_t SurfaceFlinger::postMessageSync(const sp<MessageBase>& msg,
        nsecs_t reltime, uint32_t /* flags */) {
    status_t res = mEventQueue.postMessage(msg, reltime);
    if (res == NO_ERROR) {
        msg->wait();
    }
    return res;
}

void SurfaceFlinger::run() {
    do {
        waitForEvent();
    } while (true);
}

void SurfaceFlinger::enableHardwareVsync() {
    Mutex::Autolock _l(mHWVsyncLock);
    if (!mPrimaryHWVsyncEnabled && mHWVsyncAvailable) {
        mPrimaryDispSync.beginResync();
        //eventControl(HWC_DISPLAY_PRIMARY, SurfaceFlinger::EVENT_VSYNC, true);
        mEventControlThread->setVsyncEnabled(true);
        mPrimaryHWVsyncEnabled = true;
    }
}

void SurfaceFlinger::resyncToHardwareVsync(bool makeAvailable) {
    Mutex::Autolock _l(mHWVsyncLock);

    if (makeAvailable) {
        mHWVsyncAvailable = true;
    } else if (!mHWVsyncAvailable) {
        // Hardware vsync is not currently available, so abort the resync
        // attempt for now
        return;
    }

    const nsecs_t period =
            getHwComposer().getRefreshPeriod(HWC_DISPLAY_PRIMARY);

    mPrimaryDispSync.reset();
    mPrimaryDispSync.setPeriod(period);

    if (!mPrimaryHWVsyncEnabled) {
        mPrimaryDispSync.beginResync();
        //eventControl(HWC_DISPLAY_PRIMARY, SurfaceFlinger::EVENT_VSYNC, true);
        mEventControlThread->setVsyncEnabled(true);
        mPrimaryHWVsyncEnabled = true;
    }
}

void SurfaceFlinger::disableHardwareVsync(bool makeUnavailable) {
    Mutex::Autolock _l(mHWVsyncLock);
    if (mPrimaryHWVsyncEnabled) {
        //eventControl(HWC_DISPLAY_PRIMARY, SurfaceFlinger::EVENT_VSYNC, false);
        mEventControlThread->setVsyncEnabled(false);
        mPrimaryDispSync.endResync();
        mPrimaryHWVsyncEnabled = false;
    }
    if (makeUnavailable) {
        mHWVsyncAvailable = false;
    }
}

void SurfaceFlinger::resyncWithRateLimit() {
    static constexpr nsecs_t kIgnoreDelay = ms2ns(500);
    if (systemTime() - mLastSwapTime > kIgnoreDelay) {
        resyncToHardwareVsync(false);
    }
}

void SurfaceFlinger::onVSyncReceived(int type, nsecs_t timestamp) {
    bool needsHwVsync = false;

    { // Scope for the lock
        Mutex::Autolock _l(mHWVsyncLock);
        if (type == 0 && mPrimaryHWVsyncEnabled) {
            needsHwVsync = mPrimaryDispSync.addResyncSample(timestamp);
        }
    }

    if (needsHwVsync) {
        enableHardwareVsync();
    } else {
        disableHardwareVsync(false);
    }
}

void SurfaceFlinger::onHotplugReceived(int type, bool connected) {
    if (mEventThread == NULL) {
        // This is a temporary workaround for b/7145521.  A non-null pointer
        // does not mean EventThread has finished initializing, so this
        // is not a correct fix.
        ALOGW("WARNING: EventThread not started, ignoring hotplug");
        return;
    }

    if (uint32_t(type) < DisplayDevice::NUM_BUILTIN_DISPLAY_TYPES) {
        Mutex::Autolock _l(mStateLock);
        if (connected) {
            createBuiltinDisplayLocked((DisplayDevice::DisplayType)type);
        } else {
            mCurrentState.displays.removeItem(mBuiltinDisplays[type]);
            mBuiltinDisplays[type].clear();
            updateVisibleRegionsDirty();
        }
        setTransactionFlags(eDisplayTransactionNeeded);

        // Defer EventThread notification until SF has updated mDisplays.
    }
}

void SurfaceFlinger::eventControl(int disp, int event, int enabled) {
    ATRACE_CALL();
    getHwComposer().eventControl(disp, event, enabled);
}

void SurfaceFlinger::onMessageReceived(int32_t what) {
    ATRACE_CALL();
    switch (what) {
        case MessageQueue::INVALIDATE: {
            bool refreshNeeded = handleMessageTransaction();
            refreshNeeded |= handleMessageInvalidate();
            refreshNeeded |= mRepaintEverything;
            if (refreshNeeded) {
                // Signal a refresh if a transaction modified the window state,
                // a new buffer was latched, or if HWC has requested a full
                // repaint
                signalRefresh();
            }
            break;
        }
        case MessageQueue::REFRESH: {
            handleMessageRefresh();
            break;
        }
    }
}

bool SurfaceFlinger::handleMessageTransaction() {
    uint32_t transactionFlags = peekTransactionFlags(eTransactionMask);
    if (transactionFlags) {
        handleTransaction(transactionFlags);
        return true;
    }
    return false;
}

bool SurfaceFlinger::handleMessageInvalidate() {
    ATRACE_CALL();
    return handlePageFlip();
}

void SurfaceFlinger::handleMessageRefresh() {
    ATRACE_CALL();

    nsecs_t refreshStartTime = systemTime(SYSTEM_TIME_MONOTONIC);

    preComposition();
    rebuildLayerStacks();
    setUpHWComposer();
    doDebugFlashRegions();
    doComposition();
    postComposition(refreshStartTime);
}

void SurfaceFlinger::doDebugFlashRegions()
{
    // is debugging enabled
    if (CC_LIKELY(!mDebugRegion))
        return;

    const bool repaintEverything = mRepaintEverything;
    for (size_t dpy=0 ; dpy<mDisplays.size() ; dpy++) {
        const sp<DisplayDevice>& hw(mDisplays[dpy]);
        if (hw->isDisplayOn()) {
            // transform the dirty region into this screen's coordinate space
            const Region dirtyRegion(hw->getDirtyRegion(repaintEverything));
            if (!dirtyRegion.isEmpty()) {
                // redraw the whole screen
                doComposeSurfaces(hw, Region(hw->bounds()));

                // and draw the dirty region
                const int32_t height = hw->getHeight();
                RenderEngine& engine(getRenderEngine());
                engine.fillRegionWithColor(dirtyRegion, height, 1, 0, 1, 1);

                hw->compositionComplete();
                hw->swapBuffers(getHwComposer());
            }
        }
    }

    postFramebuffer();

    if (mDebugRegion > 1) {
        usleep(mDebugRegion * 1000);
    }

    HWComposer& hwc(getHwComposer());
    if (hwc.initCheck() == NO_ERROR) {
        status_t err = hwc.prepare();
        ALOGE_IF(err, "HWComposer::prepare failed (%s)", strerror(-err));
    }
}

void SurfaceFlinger::preComposition()
{
    bool needExtraInvalidate = false;
    const LayerVector& layers(mDrawingState.layersSortedByZ);
    const size_t count = layers.size();
    for (size_t i=0 ; i<count ; i++) {
        if (layers[i]->onPreComposition()) {
            needExtraInvalidate = true;
        }
    }
    if (needExtraInvalidate) {
        signalLayerUpdate();
    }
}

void SurfaceFlinger::postComposition(nsecs_t refreshStartTime)
{
    const LayerVector& layers(mDrawingState.layersSortedByZ);
    const size_t count = layers.size();
    for (size_t i=0 ; i<count ; i++) {
        bool frameLatched = layers[i]->onPostComposition();
        if (frameLatched) {
            recordBufferingStats(layers[i]->getName().string(),
                    layers[i]->getOccupancyHistory(false));
        }
    }

    const HWComposer& hwc = getHwComposer();
    sp<Fence> presentFence = hwc.getDisplayFence(HWC_DISPLAY_PRIMARY);

    if (presentFence->isValid()) {
        if (mPrimaryDispSync.addPresentFence(presentFence)) {
            enableHardwareVsync();
        } else {
            disableHardwareVsync(false);
        }
    }

    const sp<const DisplayDevice> hw(getDefaultDisplayDevice());
    if (kIgnorePresentFences) {
        if (hw->isDisplayOn()) {
            enableHardwareVsync();
        }
    }

    mFenceTracker.addFrame(refreshStartTime, presentFence,
            hw->getVisibleLayersSortedByZ(), hw->getClientTargetAcquireFence());

    if (mAnimCompositionPending) {
        mAnimCompositionPending = false;

        if (presentFence->isValid()) {
            mAnimFrameTracker.setActualPresentFence(presentFence);
        } else {
            // The HWC doesn't support present fences, so use the refresh
            // timestamp instead.
            nsecs_t presentTime = hwc.getRefreshTimestamp(HWC_DISPLAY_PRIMARY);
            mAnimFrameTracker.setActualPresentTime(presentTime);
        }
        mAnimFrameTracker.advanceFrame();
    }

    dumpDrawCycle(true);

    if (hw->getPowerMode() == HWC_POWER_MODE_OFF) {
        return;
    }

    nsecs_t currentTime = systemTime();
    if (mHasPoweredOff) {
        mHasPoweredOff = false;
    } else {
        nsecs_t period = mPrimaryDispSync.getPeriod();
        nsecs_t elapsedTime = currentTime - mLastSwapTime;
        size_t numPeriods = static_cast<size_t>(elapsedTime / period);
        if (numPeriods < NUM_BUCKETS - 1) {
            mFrameBuckets[numPeriods] += elapsedTime;
        } else {
            mFrameBuckets[NUM_BUCKETS - 1] += elapsedTime;
        }
        mTotalTime += elapsedTime;
    }
    mLastSwapTime = currentTime;
}

void SurfaceFlinger::rebuildLayerStacks() {
    updateExtendedMode();
    // rebuild the visible layer list per screen
    if (CC_UNLIKELY(mVisibleRegionsDirty)) {
        ATRACE_CALL();
        mVisibleRegionsDirty = false;
        invalidateHwcGeometry();

        const LayerVector& layers(mDrawingState.layersSortedByZ);
        for (size_t dpy=0 ; dpy<mDisplays.size() ; dpy++) {
            Region opaqueRegion;
            Region dirtyRegion;
            Vector< sp<Layer> > layersSortedByZ;
            const sp<DisplayDevice>& hw(mDisplays[dpy]);
            const Transform& tr(hw->getTransform());
            const Rect bounds(hw->getBounds());
            if (hw->isDisplayOn()) {
                computeVisibleRegions(hw->getHwcDisplayId(), layers,
                        hw->getLayerStack(), dirtyRegion, opaqueRegion);

                const size_t count = layers.size();
                for (size_t i=0 ; i<count ; i++) {
                    const sp<Layer>& layer(layers[i]);
                    {
                        Region drawRegion(tr.transform(
                                layer->visibleNonTransparentRegion));
                        drawRegion.andSelf(bounds);
                        if (!drawRegion.isEmpty()) {
                            layersSortedByZ.add(layer);
                        }
                    }
                }
            }
            hw->setVisibleLayersSortedByZ(layersSortedByZ);
            hw->undefinedRegion.set(bounds);
            hw->undefinedRegion.subtractSelf(tr.transform(opaqueRegion));
            hw->dirtyRegion.orSelf(dirtyRegion);
        }
    }
}

void SurfaceFlinger::setUpHWComposer() {
    for (size_t dpy=0 ; dpy<mDisplays.size() ; dpy++) {
        bool dirty = !mDisplays[dpy]->getDirtyRegion(false).isEmpty();
        bool empty = mDisplays[dpy]->getVisibleLayersSortedByZ().size() == 0;
        bool wasEmpty = !mDisplays[dpy]->lastCompositionHadVisibleLayers;

        // If nothing has changed (!dirty), don't recompose.
        // If something changed, but we don't currently have any visible layers,
        //   and didn't when we last did a composition, then skip it this time.
        // The second rule does two things:
        // - When all layers are removed from a display, we'll emit one black
        //   frame, then nothing more until we get new layers.
        // - When a display is created with a private layer stack, we won't
        //   emit any black frames until a layer is added to the layer stack.
        bool mustRecompose = dirty && !(empty && wasEmpty);

        ALOGV_IF(mDisplays[dpy]->getDisplayType() == DisplayDevice::DISPLAY_VIRTUAL,
                "dpy[%zu]: %s composition (%sdirty %sempty %swasEmpty)", dpy,
                mustRecompose ? "doing" : "skipping",
                dirty ? "+" : "-",
                empty ? "+" : "-",
                wasEmpty ? "+" : "-");

        mDisplays[dpy]->beginFrame(mustRecompose);

        if (mustRecompose) {
            mDisplays[dpy]->lastCompositionHadVisibleLayers = !empty;
        }
    }

    HWComposer& hwc(getHwComposer());
    if (hwc.initCheck() == NO_ERROR) {
        // build the h/w work list
        if (CC_UNLIKELY(mHwWorkListDirty)) {
            mHwWorkListDirty = false;
            for (size_t dpy=0 ; dpy<mDisplays.size() ; dpy++) {
                sp<const DisplayDevice> hw(mDisplays[dpy]);
                const int32_t id = hw->getHwcDisplayId();
                if (id >= 0) {
                    const Vector< sp<Layer> >& currentLayers(
                        hw->getVisibleLayersSortedByZ());
                    const size_t count = currentLayers.size();
                    if (hwc.createWorkList(id, count) == NO_ERROR) {
                        HWComposer::LayerListIterator cur = hwc.begin(id);
                        const HWComposer::LayerListIterator end = hwc.end(id);
                        for (size_t i=0 ; cur!=end && i<count ; ++i, ++cur) {
                            const sp<Layer>& layer(currentLayers[i]);
                            layer->setGeometry(hw, *cur);
                            if (mDebugDisableHWC || mDebugRegion || mDaltonize || mHasColorMatrix) {
                                cur->setSkip(true);
                            }
                        }
                    }
                }
            }
        }

        // set the per-frame data
        for (size_t dpy=0 ; dpy<mDisplays.size() ; dpy++) {
            sp<const DisplayDevice> hw(mDisplays[dpy]);
            const int32_t id = hw->getHwcDisplayId();
            if (id >= 0) {
                bool freezeSurfacePresent = false;
                isfreezeSurfacePresent(freezeSurfacePresent, hw, id);
                const Vector< sp<Layer> >& currentLayers(
                    hw->getVisibleLayersSortedByZ());
                const size_t count = currentLayers.size();
                HWComposer::LayerListIterator cur = hwc.begin(id);
                const HWComposer::LayerListIterator end = hwc.end(id);
                for (size_t i=0 ; cur!=end && i<count ; ++i, ++cur) {
                    /*
                     * update the per-frame h/w composer data for each layer
                     * and build the transparent region of the FB
                     */
                    const sp<Layer>& layer(currentLayers[i]);
                    layer->setPerFrameData(hw, *cur);
                    setOrientationEventControl(freezeSurfacePresent,id);
                }
            }
        }

        // If possible, attempt to use the cursor overlay on each display.
        for (size_t dpy=0 ; dpy<mDisplays.size() ; dpy++) {
            sp<const DisplayDevice> hw(mDisplays[dpy]);
            const int32_t id = hw->getHwcDisplayId();
            if (id >= 0) {
                const Vector< sp<Layer> >& currentLayers(
                    hw->getVisibleLayersSortedByZ());
                const size_t count = currentLayers.size();
                HWComposer::LayerListIterator cur = hwc.begin(id);
                const HWComposer::LayerListIterator end = hwc.end(id);
                for (size_t i=0 ; cur!=end && i<count ; ++i, ++cur) {
                    const sp<Layer>& layer(currentLayers[i]);
                    if (layer->isPotentialCursor()) {
                        cur->setIsCursorLayerHint();
                        break;
                    }
                }
            }
        }

        dumpDrawCycle(true);

        status_t err = hwc.prepare();
        ALOGE_IF(err, "HWComposer::prepare failed (%s)", strerror(-err));

        for (size_t dpy=0 ; dpy<mDisplays.size() ; dpy++) {
            sp<const DisplayDevice> hw(mDisplays[dpy]);
            hw->prepareFrame(hwc);
        }
    }
}

void SurfaceFlinger::doComposition() {
    ATRACE_CALL();
    const bool repaintEverything = android_atomic_and(0, &mRepaintEverything);
    for (size_t dpy=0 ; dpy<mDisplays.size() ; dpy++) {
        const sp<DisplayDevice>& hw(mDisplays[dpy]);
        if (hw->isDisplayOn()) {
            // transform the dirty region into this screen's coordinate space
            const Region dirtyRegion(hw->getDirtyRegion(repaintEverything));

            // repaint the framebuffer (if needed)
            doDisplayComposition(hw, dirtyRegion);

            hw->dirtyRegion.clear();
            hw->flip(hw->swapRegion);
            hw->swapRegion.clear();
        }
        // inform the h/w that we're done compositing
        hw->compositionComplete();
    }
    postFramebuffer();
}

void SurfaceFlinger::postFramebuffer()
{
    ATRACE_CALL();

    const nsecs_t now = systemTime();
    mDebugInSwapBuffers = now;

    HWComposer& hwc(getHwComposer());
    if (hwc.initCheck() == NO_ERROR) {
        if (!hwc.supportsFramebufferTarget()) {
            // EGL spec says:
            //   "surface must be bound to the calling thread's current context,
            //    for the current rendering API."
            getDefaultDisplayDevice()->makeCurrent(mEGLDisplay, mEGLContext);
        }
        hwc.commit();
    }

    // make the default display current because the VirtualDisplayDevice code cannot
    // deal with dequeueBuffer() being called outside of the composition loop; however
    // the code below can call glFlush() which is allowed (and does in some case) call
    // dequeueBuffer().
    getDefaultDisplayDevice()->makeCurrent(mEGLDisplay, mEGLContext);

    for (size_t dpy=0 ; dpy<mDisplays.size() ; dpy++) {
        sp<const DisplayDevice> hw(mDisplays[dpy]);
        const Vector< sp<Layer> >& currentLayers(hw->getVisibleLayersSortedByZ());
        hw->onSwapBuffersCompleted(hwc);
        const size_t count = currentLayers.size();
        int32_t id = hw->getHwcDisplayId();
        if (id >=0 && hwc.initCheck() == NO_ERROR) {
            HWComposer::LayerListIterator cur = hwc.begin(id);
            const HWComposer::LayerListIterator end = hwc.end(id);
            for (size_t i = 0; cur != end && i < count; ++i, ++cur) {
                currentLayers[i]->onLayerDisplayed(hw, &*cur);
            }
        } else {
            for (size_t i = 0; i < count; i++) {
                currentLayers[i]->onLayerDisplayed(hw, NULL);
            }
        }
    }

    mLastSwapBufferTime = systemTime() - now;
    mDebugInSwapBuffers = 0;

    uint32_t flipCount = getDefaultDisplayDevice()->getPageFlipCount();
    if (flipCount % LOG_FRAME_STATS_PERIOD == 0) {
        logFrameStats();
    }
}

void SurfaceFlinger::handleTransaction(uint32_t transactionFlags)
{
    ATRACE_CALL();

    // here we keep a copy of the drawing state (that is the state that's
    // going to be overwritten by handleTransactionLocked()) outside of
    // mStateLock so that the side-effects of the State assignment
    // don't happen with mStateLock held (which can cause deadlocks).
    State drawingState(mDrawingState);

    Mutex::Autolock _l(mStateLock);
    const nsecs_t now = systemTime();
    mDebugInTransaction = now;

    // Here we're guaranteed that some transaction flags are set
    // so we can call handleTransactionLocked() unconditionally.
    // We call getTransactionFlags(), which will also clear the flags,
    // with mStateLock held to guarantee that mCurrentState won't change
    // until the transaction is committed.

    transactionFlags = getTransactionFlags(eTransactionMask);
    handleTransactionLocked(transactionFlags);

    mLastTransactionTime = systemTime() - now;
    mDebugInTransaction = 0;
    invalidateHwcGeometry();
    // here the transaction has been committed
}

void SurfaceFlinger::handleTransactionLocked(uint32_t transactionFlags)
{
    const LayerVector& currentLayers(mCurrentState.layersSortedByZ);
    const size_t count = currentLayers.size();

    // Notify all layers of available frames
    for (size_t i = 0; i < count; ++i) {
        currentLayers[i]->notifyAvailableFrames();
    }

    /*
     * Traversal of the children
     * (perform the transaction for each of them if needed)
     */

    if (transactionFlags & eTraversalNeeded) {
        for (size_t i=0 ; i<count ; i++) {
            const sp<Layer>& layer(currentLayers[i]);
            uint32_t trFlags = layer->getTransactionFlags(eTransactionNeeded);
            if (!trFlags) continue;

            const uint32_t flags = layer->doTransaction(0);
            if (flags & Layer::eVisibleRegion)
                mVisibleRegionsDirty = true;
        }
    }

    /*
     * Perform display own transactions if needed
     */

    if (transactionFlags & eDisplayTransactionNeeded) {
        // here we take advantage of Vector's copy-on-write semantics to
        // improve performance by skipping the transaction entirely when
        // know that the lists are identical
        const KeyedVector<  wp<IBinder>, DisplayDeviceState>& curr(mCurrentState.displays);
        const KeyedVector<  wp<IBinder>, DisplayDeviceState>& draw(mDrawingState.displays);
        if (!curr.isIdenticalTo(draw)) {
            mVisibleRegionsDirty = true;
            const size_t cc = curr.size();
                  size_t dc = draw.size();

            // find the displays that were removed
            // (ie: in drawing state but not in current state)
            // also handle displays that changed
            // (ie: displays that are in both lists)
            for (size_t i=0 ; i<dc ; i++) {
                const ssize_t j = curr.indexOfKey(draw.keyAt(i));
                if (j < 0) {
                    // in drawing state but not in current state
                    if (!draw[i].isMainDisplay()) {
                        // Call makeCurrent() on the primary display so we can
                        // be sure that nothing associated with this display
                        // is current.
                        const sp<const DisplayDevice> defaultDisplay(getDefaultDisplayDevice());
                        defaultDisplay->makeCurrent(mEGLDisplay, mEGLContext);
                        sp<DisplayDevice> hw(getDisplayDevice(draw.keyAt(i)));
                        if (hw != NULL)
                            hw->disconnect(getHwComposer());
                        if (draw[i].type < DisplayDevice::NUM_BUILTIN_DISPLAY_TYPES)
                            mEventThread->onHotplugReceived(draw[i].type, false);
                        mDisplays.removeItem(draw.keyAt(i));
                    } else {
                        ALOGW("trying to remove the main display");
                    }
                } else {
                    // this display is in both lists. see if something changed.
                    const DisplayDeviceState& state(curr[j]);
                    const wp<IBinder>& display(curr.keyAt(j));
                    const sp<IBinder> state_binder = IInterface::asBinder(state.surface);
                    const sp<IBinder> draw_binder = IInterface::asBinder(draw[i].surface);
                    if (state_binder != draw_binder) {
                        // changing the surface is like destroying and
                        // recreating the DisplayDevice, so we just remove it
                        // from the drawing state, so that it get re-added
                        // below.
                        sp<DisplayDevice> hw(getDisplayDevice(display));
                        if (hw != NULL)
                            hw->disconnect(getHwComposer());
                        mDisplays.removeItem(display);
                        mDrawingState.displays.removeItemsAt(i);
                        dc--; i--;
                        // at this point we must loop to the next item
                        continue;
                    }

                    const sp<DisplayDevice> disp(getDisplayDevice(display));
                    if (disp != NULL) {
                        if (state.layerStack != draw[i].layerStack) {
                            disp->setLayerStack(state.layerStack);
                        }
                        if ((state.orientation != draw[i].orientation)
                                || (state.viewport != draw[i].viewport)
                                || (state.frame != draw[i].frame))
                        {
                            disp->setProjection(state.orientation,
                                    state.viewport, state.frame);
                        }
                        if (state.width != draw[i].width || state.height != draw[i].height) {
                            disp->setDisplaySize(state.width, state.height);
                        }
                    }
                }
            }

            // find displays that were added
            // (ie: in current state but not in drawing state)
            for (size_t i=0 ; i<cc ; i++) {
                if (draw.indexOfKey(curr.keyAt(i)) < 0) {
                    const DisplayDeviceState& state(curr[i]);

                    sp<DisplaySurface> dispSurface;
                    sp<IGraphicBufferProducer> producer;
                    sp<IGraphicBufferProducer> bqProducer;
                    sp<IGraphicBufferConsumer> bqConsumer;
                    BufferQueue::createBufferQueue(&bqProducer, &bqConsumer,
                            new GraphicBufferAlloc());

                    int32_t hwcDisplayId = -1;
                    if (state.isVirtualDisplay()) {
                        // Virtual displays without a surface are dormant:
                        // they have external state (layer stack, projection,
                        // etc.) but no internal state (i.e. a DisplayDevice).
                        if (state.surface != NULL) {

                            int width = 0;
                            DisplayUtils* displayUtils = DisplayUtils::getInstance();
                            int status = state.surface->query(
                                    NATIVE_WINDOW_WIDTH, &width);
                            ALOGE_IF(status != NO_ERROR,
                                    "Unable to query width (%d)", status);
                            int height = 0;
                            status = state.surface->query(
                                NATIVE_WINDOW_HEIGHT, &height);
                            ALOGE_IF(status != NO_ERROR,
                                    "Unable to query height (%d)", status);
                            if (mUseHwcVirtualDisplays &&
                                    (MAX_VIRTUAL_DISPLAY_DIMENSION == 0 ||
                                    (width <= MAX_VIRTUAL_DISPLAY_DIMENSION &&
                                     height <= MAX_VIRTUAL_DISPLAY_DIMENSION))) {
                                hwcDisplayId = allocateHwcDisplayId(state.type);
                            }

                            displayUtils->initVDSInstance(mHwc, hwcDisplayId, state.surface,
                                    dispSurface, producer, bqProducer, bqConsumer,
                                    state.displayName, state.isSecure, state.type);
                        }
                    } else {
                        ALOGE_IF(state.surface!=NULL,
                                "adding a supported display, but rendering "
                                "surface is provided (%p), ignoring it",
                                state.surface.get());
                        hwcDisplayId = allocateHwcDisplayId(state.type);
                        // for supported (by hwc) displays we provide our
                        // own rendering surface
                        dispSurface = new FramebufferSurface(*mHwc, state.type,
                                bqConsumer);
                        producer = bqProducer;
                    }

                    const wp<IBinder>& display(curr.keyAt(i));
                    if (dispSurface != NULL && producer != NULL) {
                        sp<DisplayDevice> hw = new DisplayDevice(this,
                                state.type, hwcDisplayId,
                                mHwc->getFormat(hwcDisplayId), state.isSecure,
                                display, dispSurface, producer,
                                mRenderEngine->getEGLConfig());
                        hw->setLayerStack(state.layerStack);
                        hw->setProjection(state.orientation,
                                state.viewport, state.frame);
                        hw->setDisplayName(state.displayName);
                        // When a new display device is added update the active
                        // config by querying HWC otherwise the default config
                        // (config 0) will be used.
                        if (hwcDisplayId >= DisplayDevice::DISPLAY_PRIMARY &&
                                hwcDisplayId < DisplayDevice::NUM_BUILTIN_DISPLAY_TYPES) {
                            int activeConfig = mHwc->getActiveConfig(hwcDisplayId);
                            if (activeConfig >= 0) {
                                hw->setActiveConfig(activeConfig);
                            }
                        }
                        mDisplays.add(display, hw);
                        if (state.isVirtualDisplay()) {
                            if (hwcDisplayId >= 0) {
                                mHwc->setVirtualDisplayProperties(hwcDisplayId,
                                        hw->getWidth(), hw->getHeight(),
                                        hw->getFormat());
                            }
                        } else {
                            mEventThread->onHotplugReceived(state.type, true);
                        }
                    }
                }
            }
        }
    }

    if (transactionFlags & (eTraversalNeeded|eDisplayTransactionNeeded)) {
        // The transform hint might have changed for some layers
        // (either because a display has changed, or because a layer
        // as changed).
        //
        // Walk through all the layers in currentLayers,
        // and update their transform hint.
        //
        // If a layer is visible only on a single display, then that
        // display is used to calculate the hint, otherwise we use the
        // default display.
        //
        // NOTE: we do this here, rather than in rebuildLayerStacks() so that
        // the hint is set before we acquire a buffer from the surface texture.
        //
        // NOTE: layer transactions have taken place already, so we use their
        // drawing state. However, SurfaceFlinger's own transaction has not
        // happened yet, so we must use the current state layer list
        // (soon to become the drawing state list).
        //
        sp<const DisplayDevice> disp;
        uint32_t currentlayerStack = 0;
        for (size_t i=0; i<count; i++) {
            // NOTE: we rely on the fact that layers are sorted by
            // layerStack first (so we don't have to traverse the list
            // of displays for every layer).
            const sp<Layer>& layer(currentLayers[i]);
            uint32_t layerStack = layer->getDrawingState().layerStack;
            if (i==0 || currentlayerStack != layerStack) {
                currentlayerStack = layerStack;
                // figure out if this layerstack is mirrored
                // (more than one display) if so, pick the default display,
                // if not, pick the only display it's on.
                disp.clear();
                for (size_t dpy=0 ; dpy<mDisplays.size() ; dpy++) {
                    sp<const DisplayDevice> hw(mDisplays[dpy]);
                    if (hw->getLayerStack() == currentlayerStack) {
                        if (disp == NULL) {
                            disp = hw;
                        } else {
                            disp = NULL;
                            break;
                        }
                    }
                }
            }
            if (disp == NULL) {
                // NOTE: TEMPORARY FIX ONLY. Real fix should cause layers to
                // redraw after transform hint changes. See bug 8508397.

                // could be null when this layer is using a layerStack
                // that is not visible on any display. Also can occur at
                // screen off/on times.
                disp = getDefaultDisplayDevice();
            }
            layer->updateTransformHint(disp);
        }
    }


    /*
     * Perform our own transaction if needed
     */

    const LayerVector& layers(mDrawingState.layersSortedByZ);
    if (currentLayers.size() > layers.size()) {
        // layers have been added
        mVisibleRegionsDirty = true;
    }

    // some layers might have been removed, so
    // we need to update the regions they're exposing.
    if (mLayersRemoved) {
        mLayersRemoved = false;
        mVisibleRegionsDirty = true;
        const size_t count = layers.size();
        for (size_t i=0 ; i<count ; i++) {
            const sp<Layer>& layer(layers[i]);
            if (currentLayers.indexOf(layer) < 0) {
                // this layer is not visible anymore
                // TODO: we could traverse the tree from front to back and
                //       compute the actual visible region
                // TODO: we could cache the transformed region
                const Layer::State& s(layer->getDrawingState());
                Region visibleReg = s.active.transform.transform(
                        Region(Rect(s.active.w, s.active.h)));
                invalidateLayerStack(s.layerStack, visibleReg);
            }
        }
    }

    commitTransaction();

    updateCursorAsync();
}

void SurfaceFlinger::updateCursorAsync()
{
    HWComposer& hwc(getHwComposer());
    for (size_t dpy=0 ; dpy<mDisplays.size() ; dpy++) {
        sp<const DisplayDevice> hw(mDisplays[dpy]);
        const int32_t id = hw->getHwcDisplayId();
        if (id < 0) {
            continue;
        }
        const Vector< sp<Layer> >& currentLayers(
            hw->getVisibleLayersSortedByZ());
        const size_t count = currentLayers.size();
        HWComposer::LayerListIterator cur = hwc.begin(id);
        const HWComposer::LayerListIterator end = hwc.end(id);
        for (size_t i=0 ; cur!=end && i<count ; ++i, ++cur) {
            if (cur->getCompositionType() != HWC_CURSOR_OVERLAY) {
                continue;
            }
            const sp<Layer>& layer(currentLayers[i]);
            Rect cursorPos = layer->getPosition(hw);
            hwc.setCursorPositionAsync(id, cursorPos);
            break;
        }
    }
}

void SurfaceFlinger::commitTransaction()
{
    if (!mLayersPendingRemoval.isEmpty()) {
        // Notify removed layers now that they can't be drawn from
        for (size_t i = 0; i < mLayersPendingRemoval.size(); i++) {
            recordBufferingStats(mLayersPendingRemoval[i]->getName().string(),
                    mLayersPendingRemoval[i]->getOccupancyHistory(true));
            mLayersPendingRemoval[i]->onRemoved();
        }
        mLayersPendingRemoval.clear();
    }

    // If this transaction is part of a window animation then the next frame
    // we composite should be considered an animation as well.
    mAnimCompositionPending = mAnimTransactionPending;

    mDrawingState = mCurrentState;
    mTransactionPending = false;
    mAnimTransactionPending = false;
    mTransactionCV.broadcast();
}

void SurfaceFlinger::computeVisibleRegions(size_t dpy,
        const LayerVector& currentLayers, uint32_t layerStack,
        Region& outDirtyRegion, Region& outOpaqueRegion)
{
    ATRACE_CALL();

    Region aboveOpaqueLayers;
    Region aboveCoveredLayers;
    Region dirty;

    outDirtyRegion.clear();
    bool bIgnoreLayers = false;
    int indexLOI = -1;
    getIndexLOI(dpy, currentLayers, bIgnoreLayers, indexLOI);

    size_t i = currentLayers.size();
    while (i--) {
        const sp<Layer>& layer = currentLayers[i];

        // start with the whole surface at its current location
        const Layer::State& s(layer->getDrawingState());

        if(updateLayerVisibleNonTransparentRegion(dpy, layer,
                              bIgnoreLayers, indexLOI,
                              layerStack, i))
            continue;

        /*
         * opaqueRegion: area of a surface that is fully opaque.
         */
        Region opaqueRegion;

        /*
         * visibleRegion: area of a surface that is visible on screen
         * and not fully transparent. This is essentially the layer's
         * footprint minus the opaque regions above it.
         * Areas covered by a translucent surface are considered visible.
         */
        Region visibleRegion;

        /*
         * coveredRegion: area of a surface that is covered by all
         * visible regions above it (which includes the translucent areas).
         */
        Region coveredRegion;

        /*
         * transparentRegion: area of a surface that is hinted to be completely
         * transparent. This is only used to tell when the layer has no visible
         * non-transparent regions and can be removed from the layer list. It
         * does not affect the visibleRegion of this layer or any layers
         * beneath it. The hint may not be correct if apps don't respect the
         * SurfaceView restrictions (which, sadly, some don't).
         */
        Region transparentRegion;


        // handle hidden surfaces by setting the visible region to empty
        if (CC_LIKELY(layer->isVisible())) {
            const bool translucent = !layer->isOpaque(s);
            Rect bounds(s.active.transform.transform(layer->computeBounds()));
            visibleRegion.set(bounds);
            if (!visibleRegion.isEmpty()) {
                // Remove the transparent area from the visible region
                if (translucent) {
                    const Transform tr(s.active.transform);
                    if (tr.preserveRects()) {
                        // transform the transparent region
                        transparentRegion = tr.transform(s.activeTransparentRegion);
                    } else {
                        // transformation too complex, can't do the
                        // transparent region optimization.
                        transparentRegion.clear();
                    }
                }

                // compute the opaque region
                const int32_t layerOrientation = s.active.transform.getOrientation();
                if (s.alpha==255 && !translucent &&
                        ((layerOrientation & Transform::ROT_INVALID) == false)) {
                    // the opaque region is the layer's footprint
                    opaqueRegion = visibleRegion;
                }
            }
        }

        // Clip the covered region to the visible region
        coveredRegion = aboveCoveredLayers.intersect(visibleRegion);

        // Update aboveCoveredLayers for next (lower) layer
        aboveCoveredLayers.orSelf(visibleRegion);

        // subtract the opaque region covered by the layers above us
        visibleRegion.subtractSelf(aboveOpaqueLayers);

        // compute this layer's dirty region
        if (layer->contentDirty) {
            // we need to invalidate the whole region
            dirty = visibleRegion;
            // as well, as the old visible region
            dirty.orSelf(layer->visibleRegion);
            layer->contentDirty = false;
        } else {
            /* compute the exposed region:
             *   the exposed region consists of two components:
             *   1) what's VISIBLE now and was COVERED before
             *   2) what's EXPOSED now less what was EXPOSED before
             *
             * note that (1) is conservative, we start with the whole
             * visible region but only keep what used to be covered by
             * something -- which mean it may have been exposed.
             *
             * (2) handles areas that were not covered by anything but got
             * exposed because of a resize.
             */
            const Region newExposed = visibleRegion - coveredRegion;
            const Region oldVisibleRegion = layer->visibleRegion;
            const Region oldCoveredRegion = layer->coveredRegion;
            const Region oldExposed = oldVisibleRegion - oldCoveredRegion;
            dirty = (visibleRegion&oldCoveredRegion) | (newExposed-oldExposed);
        }
        dirty.subtractSelf(aboveOpaqueLayers);

        // accumulate to the screen dirty region
        outDirtyRegion.orSelf(dirty);

        // Update aboveOpaqueLayers for next (lower) layer
        aboveOpaqueLayers.orSelf(opaqueRegion);

        // Store the visible region in screen space
        layer->setVisibleRegion(visibleRegion);
        layer->setCoveredRegion(coveredRegion);
        layer->setVisibleNonTransparentRegion(
                visibleRegion.subtract(transparentRegion));
    }

    outOpaqueRegion = aboveOpaqueLayers;
}

void SurfaceFlinger::invalidateLayerStack(uint32_t layerStack,
        const Region& dirty) {
    for (size_t dpy=0 ; dpy<mDisplays.size() ; dpy++) {
        const sp<DisplayDevice>& hw(mDisplays[dpy]);
        if (hw->getLayerStack() == layerStack) {
            hw->dirtyRegion.orSelf(dirty);
        }
    }
}

bool SurfaceFlinger::handlePageFlip()
{
    Region dirtyRegion;

    bool visibleRegions = false;
    const LayerVector& layers(mDrawingState.layersSortedByZ);
    bool frameQueued = false;

    // Store the set of layers that need updates. This set must not change as
    // buffers are being latched, as this could result in a deadlock.
    // Example: Two producers share the same command stream and:
    // 1.) Layer 0 is latched
    // 2.) Layer 0 gets a new frame
    // 2.) Layer 1 gets a new frame
    // 3.) Layer 1 is latched.
    // Display is now waiting on Layer 1's frame, which is behind layer 0's
    // second frame. But layer 0's second frame could be waiting on display.
    Vector<Layer*> layersWithQueuedFrames;
    for (size_t i = 0, count = layers.size(); i<count ; i++) {
        const sp<Layer>& layer(layers[i]);
        if (layer->hasQueuedFrame()) {
            frameQueued = true;
            if (layer->shouldPresentNow(mPrimaryDispSync)) {
                layersWithQueuedFrames.push_back(layer.get());
            } else {
                layer->useEmptyDamage();
            }
        } else {
            layer->useEmptyDamage();
        }
    }
    for (size_t i = 0, count = layersWithQueuedFrames.size() ; i<count ; i++) {
        Layer* layer = layersWithQueuedFrames[i];
        const Region dirty(layer->latchBuffer(visibleRegions));
        layer->useSurfaceDamage();
        const Layer::State& s(layer->getDrawingState());
        invalidateLayerStack(s.layerStack, dirty);
    }

    mVisibleRegionsDirty |= visibleRegions;

    // If we will need to wake up at some time in the future to deal with a
    // queued frame that shouldn't be displayed during this vsync period, wake
    // up during the next vsync period to check again.
    if (frameQueued && layersWithQueuedFrames.empty()) {
        signalLayerUpdate();
    }

    // Only continue with the refresh if there is actually new work to do
    return !layersWithQueuedFrames.empty();
}

void SurfaceFlinger::invalidateHwcGeometry()
{
    mHwWorkListDirty = true;
}


void SurfaceFlinger::doDisplayComposition(const sp<const DisplayDevice>& hw,
        const Region& inDirtyRegion)
{
    // We only need to actually compose the display if:
    // 1) It is being handled by hardware composer, which may need this to
    //    keep its virtual display state machine in sync, or
    // 2) There is work to be done (the dirty region isn't empty)
    bool isHwcDisplay = hw->getHwcDisplayId() >= 0;
    if (!isHwcDisplay && inDirtyRegion.isEmpty()) {
        return;
    }

    Region dirtyRegion(inDirtyRegion);

    // compute the invalid region
    hw->swapRegion.orSelf(dirtyRegion);

    uint32_t flags = hw->getFlags();
    if (flags & DisplayDevice::SWAP_RECTANGLE) {
        // we can redraw only what's dirty, but since SWAP_RECTANGLE only
        // takes a rectangle, we must make sure to update that whole
        // rectangle in that case
        dirtyRegion.set(hw->swapRegion.bounds());
    } else {
        if (flags & DisplayDevice::PARTIAL_UPDATES) {
            // We need to redraw the rectangle that will be updated
            // (pushed to the framebuffer).
            // This is needed because PARTIAL_UPDATES only takes one
            // rectangle instead of a region (see DisplayDevice::flip())
            dirtyRegion.set(hw->swapRegion.bounds());
        } else {
            // we need to redraw everything (the whole screen)
            dirtyRegion.set(hw->bounds());
            hw->swapRegion = dirtyRegion;
        }
    }

    if (CC_LIKELY(!mDaltonize && !mHasColorMatrix)) {
        if (!doComposeSurfaces(hw, dirtyRegion)) return;
    } else {
        RenderEngine& engine(getRenderEngine());
        mat4 colorMatrix = mColorMatrix;
        if (mDaltonize) {
            colorMatrix = colorMatrix * mDaltonizer();
        }
        mat4 oldMatrix = engine.setupColorTransform(colorMatrix);
        doComposeSurfaces(hw, dirtyRegion);
        engine.setupColorTransform(oldMatrix);
    }

    // update the swap region and clear the dirty region
    hw->swapRegion.orSelf(dirtyRegion);

    // swap buffers (presentation)
    hw->swapBuffers(getHwComposer());
}

bool SurfaceFlinger::doComposeSurfaces(const sp<const DisplayDevice>& hw, const Region& dirty)
{
    RenderEngine& engine(getRenderEngine());
    const int32_t id = hw->getHwcDisplayId();
    HWComposer& hwc(getHwComposer());
    HWComposer::LayerListIterator cur = hwc.begin(id);
    const HWComposer::LayerListIterator end = hwc.end(id);

    bool hasGlesComposition = hwc.hasGlesComposition(id);
    if (hasGlesComposition) {
        if (!hw->makeCurrent(mEGLDisplay, mEGLContext)) {
            ALOGW("DisplayDevice::makeCurrent failed. Aborting surface composition for display %s",
                  hw->getDisplayName().string());
            eglMakeCurrent(mEGLDisplay, EGL_NO_SURFACE, EGL_NO_SURFACE, EGL_NO_CONTEXT);
            if(!getDefaultDisplayDevice()->makeCurrent(mEGLDisplay, mEGLContext)) {
              ALOGE("DisplayDevice::makeCurrent on default display failed. Aborting.");
            }
            return false;
        }

        // Never touch the framebuffer if we don't have any framebuffer layers
        const bool hasHwcComposition = hwc.hasHwcComposition(id);
        if (hasHwcComposition) {
            // when using overlays, we assume a fully transparent framebuffer
            // NOTE: we could reduce how much we need to clear, for instance
            // remove where there are opaque FB layers. however, on some
            // GPUs doing a "clean slate" clear might be more efficient.
            // We'll revisit later if needed.
            engine.clearWithColor(0, 0, 0, 0);
        } else {
            // we start with the whole screen area
            const Region bounds(hw->getBounds());

            // we remove the scissor part
            // we're left with the letterbox region
            // (common case is that letterbox ends-up being empty)
            const Region letterbox(bounds.subtract(hw->getScissor()));

            // compute the area to clear
            Region region(hw->undefinedRegion.merge(letterbox));

            // but limit it to the dirty region
            region.andSelf(dirty);

            // screen is already cleared here
            if (!region.isEmpty()) {
                // can happen with SurfaceView
                drawWormHoleIfRequired(cur, end, hw, region);
            }
        }

        if (hw->getDisplayType() != DisplayDevice::DISPLAY_PRIMARY) {
            // just to be on the safe side, we don't set the
            // scissor on the main display. It should never be needed
            // anyways (though in theory it could since the API allows it).
            const Rect& bounds(hw->getBounds());
            const Rect& scissor(hw->getScissor());
            if (scissor != bounds) {
                // scissor doesn't match the screen's dimensions, so we
                // need to clear everything outside of it and enable
                // the GL scissor so we don't draw anything where we shouldn't

                // enable scissor for this frame
                const uint32_t height = hw->getHeight();
                engine.setScissor(scissor.left, height - scissor.bottom,
                        scissor.getWidth(), scissor.getHeight());
            }
        }
    }

    /*
     * and then, render the layers targeted at the framebuffer
     */

    const Vector< sp<Layer> >& layers(hw->getVisibleLayersSortedByZ());
    const size_t count = layers.size();
    const Transform& tr = hw->getTransform();
    if (cur != end) {
        // we're using h/w composer
        for (size_t i=0 ; i<count && cur!=end ; ++i, ++cur) {
            const sp<Layer>& layer(layers[i]);
            const Region clip(dirty.intersect(tr.transform(layer->visibleRegion)));
            if (!clip.isEmpty()) {
                switch (cur->getCompositionType()) {
                    case HWC_CURSOR_OVERLAY:
                    case HWC_OVERLAY: {
                        const Layer::State& state(layer->getDrawingState());
                        if ((cur->getHints() & HWC_HINT_CLEAR_FB)
                                && i
                                && layer->isOpaque(state) && (state.alpha == 0xFF)
                                && hasGlesComposition) {
                            // never clear the very first layer since we're
                            // guaranteed the FB is already cleared
                            layer->clearWithOpenGL(hw, clip);
                        }
                        break;
                    }
                    case HWC_FRAMEBUFFER: {
                        layer->draw(hw, clip);
                        break;
                    }
                    case HWC_FRAMEBUFFER_TARGET: {
                        // this should not happen as the iterator shouldn't
                        // let us get there.
                        ALOGW("HWC_FRAMEBUFFER_TARGET found in hwc list (index=%zu)", i);
                        break;
                    }
                }
            }
            layer->setAcquireFence(hw, *cur);
        }
    } else {
        // we're not using h/w composer
        for (size_t i=0 ; i<count ; ++i) {
            const sp<Layer>& layer(layers[i]);
            const Region clip(dirty.intersect(
                    tr.transform(layer->visibleRegion)));
            if (!clip.isEmpty()) {
                layer->draw(hw, clip);
            }
        }
    }

    // disable scissor at the end of the frame
    engine.disableScissor();
    return true;
}

void SurfaceFlinger::drawWormhole(const sp<const DisplayDevice>& hw, const Region& region) const {
    const int32_t height = hw->getHeight();
    RenderEngine& engine(getRenderEngine());
    engine.fillRegionWithColor(region, height, 0, 0, 0, 0);
}

status_t SurfaceFlinger::addClientLayer(const sp<Client>& client,
        const sp<IBinder>& handle,
        const sp<IGraphicBufferProducer>& gbc,
        const sp<Layer>& lbc)
{
    // add this layer to the current state list
    {
        Mutex::Autolock _l(mStateLock);
        if (mCurrentState.layersSortedByZ.size() >= MAX_LAYERS) {
            return NO_MEMORY;
        }
        mCurrentState.layersSortedByZ.add(lbc);
        mGraphicBufferProducerList.add(IInterface::asBinder(gbc));
    }

    // attach this layer to the client
    client->attachLayer(handle, lbc);

    return NO_ERROR;
}

status_t SurfaceFlinger::removeLayer(const wp<Layer>& weakLayer) {
    Mutex::Autolock _l(mStateLock);
    sp<Layer> layer = weakLayer.promote();
    if (layer == nullptr) {
        // The layer has already been removed, carry on
        return NO_ERROR;
    }

    ssize_t index = mCurrentState.layersSortedByZ.remove(layer);
    if (index >= 0) {
        mLayersPendingRemoval.push(layer);
        mLayersRemoved = true;
        setTransactionFlags(eTransactionNeeded);
        return NO_ERROR;
    }
    return status_t(index);
}

uint32_t SurfaceFlinger::peekTransactionFlags(uint32_t /* flags */) {
    return android_atomic_release_load(&mTransactionFlags);
}

uint32_t SurfaceFlinger::getTransactionFlags(uint32_t flags) {
    return android_atomic_and(~flags, &mTransactionFlags) & flags;
}

uint32_t SurfaceFlinger::setTransactionFlags(uint32_t flags) {
    uint32_t old = android_atomic_or(flags, &mTransactionFlags);
    if ((old & flags)==0) { // wake the server up
        signalTransaction();
    }
    return old;
}

void SurfaceFlinger::setTransactionState(
        const Vector<ComposerState>& state,
        const Vector<DisplayState>& displays,
        uint32_t flags)
{
    ATRACE_CALL();

    delayDPTransactionIfNeeded(displays);
    Mutex::Autolock _l(mStateLock);
    uint32_t transactionFlags = 0;

    if (flags & eAnimation) {
        // For window updates that are part of an animation we must wait for
        // previous animation "frames" to be handled.
        while (mAnimTransactionPending) {
            status_t err = mTransactionCV.waitRelative(mStateLock, s2ns(5));
            if (CC_UNLIKELY(err != NO_ERROR)) {
                // just in case something goes wrong in SF, return to the
                // caller after a few seconds.
                ALOGW_IF(err == TIMED_OUT, "setTransactionState timed out "
                        "waiting for previous animation frame");
                mAnimTransactionPending = false;
                break;
            }
        }
    }

    size_t count = displays.size();
    for (size_t i=0 ; i<count ; i++) {
        const DisplayState& s(displays[i]);
        transactionFlags |= setDisplayStateLocked(s);
    }

    count = state.size();
    for (size_t i=0 ; i<count ; i++) {
        const ComposerState& s(state[i]);
        // Here we need to check that the interface we're given is indeed
        // one of our own. A malicious client could give us a NULL
        // IInterface, or one of its own or even one of our own but a
        // different type. All these situations would cause us to crash.
        //
        // NOTE: it would be better to use RTTI as we could directly check
        // that we have a Client*. however, RTTI is disabled in Android.
        if (s.client != NULL) {
            sp<IBinder> binder = IInterface::asBinder(s.client);
            if (binder != NULL) {
                String16 desc(binder->getInterfaceDescriptor());
                if (desc == ISurfaceComposerClient::descriptor) {
                    sp<Client> client( static_cast<Client *>(s.client.get()) );
                    transactionFlags |= setClientStateLocked(client, s.state);
                }
            }
        }
    }

    // If a synchronous transaction is explicitly requested without any changes,
    // force a transaction anyway. This can be used as a flush mechanism for
    // previous async transactions.
    if (transactionFlags == 0 && (flags & eSynchronous)) {
        transactionFlags = eTransactionNeeded;
    }

    if (transactionFlags) {
        // this triggers the transaction
        setTransactionFlags(transactionFlags);

        // if this is a synchronous transaction, wait for it to take effect
        // before returning.
        if (flags & eSynchronous) {
            mTransactionPending = true;
        }
        if (flags & eAnimation) {
            mAnimTransactionPending = true;
        }
        while (mTransactionPending) {
            status_t err = mTransactionCV.waitRelative(mStateLock, s2ns(5));
            if (CC_UNLIKELY(err != NO_ERROR)) {
                // just in case something goes wrong in SF, return to the
                // called after a few seconds.
                ALOGW_IF(err == TIMED_OUT, "setTransactionState timed out!");
                mTransactionPending = false;
                break;
            }
        }
    }
}

uint32_t SurfaceFlinger::setDisplayStateLocked(const DisplayState& s)
{
    ssize_t dpyIdx = mCurrentState.displays.indexOfKey(s.token);
    if (dpyIdx < 0)
        return 0;

    uint32_t flags = 0;
    DisplayDeviceState& disp(mCurrentState.displays.editValueAt(dpyIdx));
    if (disp.isValid()) {
        const uint32_t what = s.what;
        if (what & DisplayState::eSurfaceChanged) {
            if (IInterface::asBinder(disp.surface) != IInterface::asBinder(s.surface)) {
                disp.surface = s.surface;
                flags |= eDisplayTransactionNeeded;
            }
        }
        if (what & DisplayState::eLayerStackChanged) {
            if (disp.layerStack != s.layerStack) {
                disp.layerStack = s.layerStack;
                flags |= eDisplayTransactionNeeded;
            }
        }
        if (what & DisplayState::eDisplayProjectionChanged) {
            if (disp.orientation != s.orientation) {
                disp.orientation = s.orientation;
                flags |= eDisplayTransactionNeeded;
            }
            if (disp.frame != s.frame) {
                disp.frame = s.frame;
                flags |= eDisplayTransactionNeeded;
            }
            if (disp.viewport != s.viewport) {
                disp.viewport = s.viewport;
                flags |= eDisplayTransactionNeeded;
            }
        }
        if (what & DisplayState::eDisplaySizeChanged) {
            if (disp.width != s.width) {
                disp.width = s.width;
                flags |= eDisplayTransactionNeeded;
            }
            if (disp.height != s.height) {
                disp.height = s.height;
                flags |= eDisplayTransactionNeeded;
            }
        }
    }
    return flags;
}

uint32_t SurfaceFlinger::setClientStateLocked(
        const sp<Client>& client,
        const layer_state_t& s)
{
    uint32_t flags = 0;
    sp<Layer> layer(client->getLayerUser(s.surface));
    if (layer != 0) {
        const uint32_t what = s.what;
        bool geometryAppliesWithResize =
                what & layer_state_t::eGeometryAppliesWithResize;
        if (what & layer_state_t::ePositionChanged) {
            if (layer->setPosition(s.x, s.y, !geometryAppliesWithResize)) {
                flags |= eTraversalNeeded;
            }
        }
        if (what & layer_state_t::eLayerChanged) {
            // NOTE: index needs to be calculated before we update the state
            ssize_t idx = mCurrentState.layersSortedByZ.indexOf(layer);
            if (layer->setLayer(s.z) && idx >= 0) {
                mCurrentState.layersSortedByZ.removeAt(idx);
                mCurrentState.layersSortedByZ.add(layer);
                // we need traversal (state changed)
                // AND transaction (list changed)
                flags |= eTransactionNeeded|eTraversalNeeded;
            }
        }
        if (what & layer_state_t::eSizeChanged) {
            if (layer->setSize(s.w, s.h)) {
                flags |= eTraversalNeeded;
            }
        }
        if (what & layer_state_t::eAlphaChanged) {
            if (layer->setAlpha(uint8_t(255.0f*s.alpha+0.5f)))
                flags |= eTraversalNeeded;
        }
        if (what & layer_state_t::eMatrixChanged) {
            if (layer->setMatrix(s.matrix))
                flags |= eTraversalNeeded;
        }
        if (what & layer_state_t::eTransparentRegionChanged) {
            if (layer->setTransparentRegionHint(s.transparentRegion))
                flags |= eTraversalNeeded;
        }
        if (what & layer_state_t::eFlagsChanged) {
            if (layer->setFlags(s.flags, s.mask))
                flags |= eTraversalNeeded;
        }
        if (what & layer_state_t::eCropChanged) {
            if (layer->setCrop(s.crop, !geometryAppliesWithResize))
                flags |= eTraversalNeeded;
        }
        if (what & layer_state_t::eFinalCropChanged) {
            if (layer->setFinalCrop(s.finalCrop))
                flags |= eTraversalNeeded;
        }
        if (what & layer_state_t::eLayerStackChanged) {
            // NOTE: index needs to be calculated before we update the state
            ssize_t idx = mCurrentState.layersSortedByZ.indexOf(layer);
            if (layer->setLayerStack(s.layerStack) && idx >= 0) {
                mCurrentState.layersSortedByZ.removeAt(idx);
                mCurrentState.layersSortedByZ.add(layer);
                // we need traversal (state changed)
                // AND transaction (list changed)
                flags |= eTransactionNeeded|eTraversalNeeded;
            }
        }
        if (what & layer_state_t::eDeferTransaction) {
            layer->deferTransactionUntil(s.handle, s.frameNumber);
            // We don't trigger a traversal here because if no other state is
            // changed, we don't want this to cause any more work
        }
        if (what & layer_state_t::eOverrideScalingModeChanged) {
            layer->setOverrideScalingMode(s.overrideScalingMode);
            // We don't trigger a traversal here because if no other state is
            // changed, we don't want this to cause any more work
        }
        if (what & layer_state_t::eColorChanged) {
            if (layer->setColor(s.color))
                flags |= eTraversalNeeded;
        }
    }
    return flags;
}

status_t SurfaceFlinger::createLayer(
        const String8& name,
        const sp<Client>& client,
        uint32_t w, uint32_t h, PixelFormat format, uint32_t flags,
        sp<IBinder>* handle, sp<IGraphicBufferProducer>* gbp)
{
    //ALOGD("createLayer for (%d x %d), name=%s", w, h, name.string());
    if (int32_t(w|h) < 0) {
        ALOGE("createLayer() failed, w or h is negative (w=%d, h=%d)",
                int(w), int(h));
        return BAD_VALUE;
    }

    status_t result = NO_ERROR;

    sp<Layer> layer;

    switch (flags & ISurfaceComposerClient::eFXSurfaceMask) {
        case ISurfaceComposerClient::eFXSurfaceNormal:
            result = createNormalLayer(client,
                    name, w, h, flags, format,
                    handle, gbp, &layer);
            break;
        case ISurfaceComposerClient::eFXSurfaceDim:
            result = createDimLayer(client,
                    name, w, h, flags,
                    handle, gbp, &layer);
            break;
        default:
            result = BAD_VALUE;
            break;
    }

    if (result != NO_ERROR) {
        return result;
    }

    result = addClientLayer(client, *handle, *gbp, layer);
    if (result != NO_ERROR) {
        return result;
    }

    setTransactionFlags(eTransactionNeeded);
    return result;
}

status_t SurfaceFlinger::createNormalLayer(const sp<Client>& client,
        const String8& name, uint32_t w, uint32_t h, uint32_t flags, PixelFormat& format,
        sp<IBinder>* handle, sp<IGraphicBufferProducer>* gbp, sp<Layer>* outLayer)
{
    // initialize the surfaces
    switch (format) {
    case PIXEL_FORMAT_TRANSPARENT:
    case PIXEL_FORMAT_TRANSLUCENT:
        format = PIXEL_FORMAT_RGBA_8888;
        break;
    case PIXEL_FORMAT_OPAQUE:
        format = PIXEL_FORMAT_RGBX_8888;
        break;
    }

    *outLayer = DisplayUtils::getInstance()->getLayerInstance(this, client, name, w, h, flags);
    status_t err = (*outLayer)->setBuffers(w, h, format, flags);
    if (err == NO_ERROR) {
        *handle = (*outLayer)->getHandle();
        *gbp = (*outLayer)->getProducer();
    }

    ALOGE_IF(err, "createNormalLayer() failed (%s)", strerror(-err));
    return err;
}

status_t SurfaceFlinger::createDimLayer(const sp<Client>& client,
        const String8& name, uint32_t w, uint32_t h, uint32_t flags,
        sp<IBinder>* handle, sp<IGraphicBufferProducer>* gbp, sp<Layer>* outLayer)
{
    *outLayer = new LayerDim(this, client, name, w, h, flags);
    *handle = (*outLayer)->getHandle();
    *gbp = (*outLayer)->getProducer();
    return NO_ERROR;
}

status_t SurfaceFlinger::onLayerRemoved(const sp<Client>& client, const sp<IBinder>& handle)
{
    // called by the window manager when it wants to remove a Layer
    status_t err = NO_ERROR;
    sp<Layer> l(client->getLayerUser(handle));
    if (l != NULL) {
        err = removeLayer(l);
        ALOGE_IF(err<0 && err != NAME_NOT_FOUND,
                "error removing layer=%p (%s)", l.get(), strerror(-err));
    }
    return err;
}

status_t SurfaceFlinger::onLayerDestroyed(const wp<Layer>& layer)
{
    // called by ~LayerCleaner() when all references to the IBinder (handle)
    // are gone
    return removeLayer(layer);
}

// ---------------------------------------------------------------------------

void SurfaceFlinger::onInitializeDisplays() {
    // reset screen orientation and use primary layer stack
    Vector<ComposerState> state;
    Vector<DisplayState> displays;
    DisplayState d;
    d.what = DisplayState::eDisplayProjectionChanged |
             DisplayState::eLayerStackChanged;
    d.token = mBuiltinDisplays[DisplayDevice::DISPLAY_PRIMARY];
    d.layerStack = 0;
    d.orientation = DisplayState::eOrientationDefault;
    d.frame.makeInvalid();
    d.viewport.makeInvalid();
    d.width = 0;
    d.height = 0;
    displays.add(d);
    setTransactionState(state, displays, 0);
    setPowerModeInternal(getDisplayDevice(d.token), HWC_POWER_MODE_NORMAL);

    const nsecs_t period =
            getHwComposer().getRefreshPeriod(HWC_DISPLAY_PRIMARY);
    mAnimFrameTracker.setDisplayRefreshPeriod(period);
}

void SurfaceFlinger::initializeDisplays() {
    class MessageScreenInitialized : public MessageBase {
        SurfaceFlinger* flinger;
    public:
        MessageScreenInitialized(SurfaceFlinger* flinger) : flinger(flinger) { }
        virtual bool handler() {
            flinger->onInitializeDisplays();
            return true;
        }
    };
    sp<MessageBase> msg = new MessageScreenInitialized(this);
    postMessageAsync(msg);  // we may be called from main thread, use async message
}

void SurfaceFlinger::setPowerModeInternal(const sp<DisplayDevice>& hw,
        int mode) {
    ALOGD("Set power mode=%d, type=%d flinger=%p", mode, hw->getDisplayType(),
            this);
    int32_t type = hw->getDisplayType();
    int currentMode = hw->getPowerMode();

    if (mode == currentMode) {
        ALOGD("Screen type=%d is already mode=%d", hw->getDisplayType(), mode);
        return;
    }

    hw->setPowerMode(mode);
    if (type >= DisplayDevice::NUM_BUILTIN_DISPLAY_TYPES) {
        ALOGW("Trying to set power mode for virtual display");
        return;
    }

    if (currentMode == HWC_POWER_MODE_OFF) {
        // Turn on the display
        getHwComposer().setPowerMode(type, mode);
        if (type == DisplayDevice::DISPLAY_PRIMARY) {
            // FIXME: eventthread only knows about the main display right now
            mEventThread->onScreenAcquired();
            resyncToHardwareVsync(true);
        }

        mVisibleRegionsDirty = true;
        mHasPoweredOff = true;
        repaintEverything();

        struct sched_param param = {0};
        param.sched_priority = 1;
        if (sched_setscheduler(0, SCHED_FIFO, &param) != 0) {
            ALOGW("Couldn't set SCHED_FIFO on display on");
        }
    } else if (mode == HWC_POWER_MODE_OFF) {
        // Turn off the display
        struct sched_param param = {0};
        if (sched_setscheduler(0, SCHED_OTHER, &param) != 0) {
            ALOGW("Couldn't set SCHED_OTHER on display off");
        }

        if (type == DisplayDevice::DISPLAY_PRIMARY) {
            disableHardwareVsync(true); // also cancels any in-progress resync

            // FIXME: eventthread only knows about the main display right now
            mEventThread->onScreenReleased();
        }

        getHwComposer().setPowerMode(type, mode);
        mVisibleRegionsDirty = true;
        // from this point on, SF will stop drawing on this display
    } else {
        getHwComposer().setPowerMode(type, mode);
    }
}

void SurfaceFlinger::setPowerMode(const sp<IBinder>& display, int mode) {
    class MessageSetPowerMode: public MessageBase {
        SurfaceFlinger& mFlinger;
        sp<IBinder> mDisplay;
        int mMode;
    public:
        MessageSetPowerMode(SurfaceFlinger& flinger,
                const sp<IBinder>& disp, int mode) : mFlinger(flinger),
                    mDisplay(disp) { mMode = mode; }
        virtual bool handler() {
            sp<DisplayDevice> hw(mFlinger.getDisplayDevice(mDisplay));
            if (hw == NULL) {
                ALOGE("Attempt to set power mode = %d for null display %p",
                        mMode, mDisplay.get());
            } else if (hw->getDisplayType() >= DisplayDevice::DISPLAY_VIRTUAL) {
                ALOGW("Attempt to set power mode = %d for virtual display",
                        mMode);
            } else {
                mFlinger.setPowerModeInternal(hw, mMode);
            }
            return true;
        }
    };
    sp<MessageBase> msg = new MessageSetPowerMode(*this, display, mode);
    postMessageSync(msg);
}

// ---------------------------------------------------------------------------

status_t SurfaceFlinger::dump(int fd, const Vector<String16>& args)
{
    String8 result;

    IPCThreadState* ipc = IPCThreadState::self();
    const int pid = ipc->getCallingPid();
    const int uid = ipc->getCallingUid();
    if ((uid != AID_SHELL) &&
            !PermissionCache::checkPermission(sDump, pid, uid)) {
        result.appendFormat("Permission Denial: "
                "can't dump SurfaceFlinger from pid=%d, uid=%d\n", pid, uid);
    } else {
        // Try to get the main lock, but give up after one second
        // (this would indicate SF is stuck, but we want to be able to
        // print something in dumpsys).
        status_t err = mStateLock.timedLock(s2ns(1));
        bool locked = (err == NO_ERROR);
        if (!locked) {
            result.appendFormat(
                    "SurfaceFlinger appears to be unresponsive (%s [%d]), "
                    "dumping anyways (no locks held)\n", strerror(-err), err);
        }

        bool dumpAll = true;
        size_t index = 0;
        size_t numArgs = args.size();
        if (numArgs) {
            if ((index < numArgs) &&
                    (args[index] == String16("--list"))) {
                index++;
                listLayersLocked(args, index, result);
                dumpAll = false;
            }

            if ((index < numArgs) &&
                    (args[index] == String16("--latency"))) {
                index++;
                dumpStatsLocked(args, index, result);
                dumpAll = false;
            }

            if ((index < numArgs) &&
                    (args[index] == String16("--latency-clear"))) {
                index++;
                clearStatsLocked(args, index, result);
                dumpAll = false;
            }

            if ((index < numArgs) &&
                    (args[index] == String16("--dispsync"))) {
                index++;
                mPrimaryDispSync.dump(result);
                dumpAll = false;
            }

            if ((index < numArgs) &&
                    (args[index] == String16("--static-screen"))) {
                index++;
                dumpStaticScreenStats(result);
                dumpAll = false;
            }

            if ((index < numArgs) &&
                    (args[index] == String16("--fences"))) {
                index++;
                mFenceTracker.dump(&result);
                dumpAll = false;
            }
        }

        if (dumpAll) {
            dumpAllLocked(args, index, result);
        }

        if (locked) {
            mStateLock.unlock();
        }
    }
    write(fd, result.string(), result.size());
    return NO_ERROR;
}

void SurfaceFlinger::listLayersLocked(const Vector<String16>& /* args */,
        size_t& /* index */, String8& result) const
{
    const LayerVector& currentLayers = mCurrentState.layersSortedByZ;
    const size_t count = currentLayers.size();
    for (size_t i=0 ; i<count ; i++) {
        const sp<Layer>& layer(currentLayers[i]);
        result.appendFormat("%s\n", layer->getName().string());
    }
}

void SurfaceFlinger::dumpStatsLocked(const Vector<String16>& args, size_t& index,
        String8& result) const
{
    String8 name;
    if (index < args.size()) {
        name = String8(args[index]);
        index++;
    }

    const nsecs_t period =
            getHwComposer().getRefreshPeriod(HWC_DISPLAY_PRIMARY);
    result.appendFormat("%" PRId64 "\n", period);

    if (name.isEmpty()) {
        mAnimFrameTracker.dumpStats(result);
    } else {
        const LayerVector& currentLayers = mCurrentState.layersSortedByZ;
        const size_t count = currentLayers.size();
        for (size_t i=0 ; i<count ; i++) {
            const sp<Layer>& layer(currentLayers[i]);
            if (name == layer->getName()) {
                layer->dumpFrameStats(result);
            }
        }
    }
}

void SurfaceFlinger::clearStatsLocked(const Vector<String16>& args, size_t& index,
        String8& /* result */)
{
    String8 name;
    if (index < args.size()) {
        name = String8(args[index]);
        index++;
    }

    const LayerVector& currentLayers = mCurrentState.layersSortedByZ;
    const size_t count = currentLayers.size();
    for (size_t i=0 ; i<count ; i++) {
        const sp<Layer>& layer(currentLayers[i]);
        if (name.isEmpty() || (name == layer->getName())) {
            layer->clearFrameStats();
        }
    }

    mAnimFrameTracker.clearStats();
}

// This should only be called from the main thread.  Otherwise it would need
// the lock and should use mCurrentState rather than mDrawingState.
void SurfaceFlinger::logFrameStats() {
    const LayerVector& drawingLayers = mDrawingState.layersSortedByZ;
    const size_t count = drawingLayers.size();
    for (size_t i=0 ; i<count ; i++) {
        const sp<Layer>& layer(drawingLayers[i]);
        layer->logFrameStats();
    }

    mAnimFrameTracker.logAndResetStats(String8("<win-anim>"));
}

/*static*/ void SurfaceFlinger::appendSfConfigString(String8& result)
{
    static const char* config =
            " [sf"
#ifdef HAS_CONTEXT_PRIORITY
            " HAS_CONTEXT_PRIORITY"
#endif
#ifdef NEVER_DEFAULT_TO_ASYNC_MODE
            " NEVER_DEFAULT_TO_ASYNC_MODE"
#endif
#ifdef TARGET_DISABLE_TRIPLE_BUFFERING
            " TARGET_DISABLE_TRIPLE_BUFFERING"
#endif
            "]";
    result.append(config);
}

void SurfaceFlinger::dumpStaticScreenStats(String8& result) const
{
    result.appendFormat("Static screen stats:\n");
    for (size_t b = 0; b < NUM_BUCKETS - 1; ++b) {
        float bucketTimeSec = mFrameBuckets[b] / 1e9;
        float percent = 100.0f *
                static_cast<float>(mFrameBuckets[b]) / mTotalTime;
        result.appendFormat("  < %zd frames: %.3f s (%.1f%%)\n",
                b + 1, bucketTimeSec, percent);
    }
    float bucketTimeSec = mFrameBuckets[NUM_BUCKETS - 1] / 1e9;
    float percent = 100.0f *
            static_cast<float>(mFrameBuckets[NUM_BUCKETS - 1]) / mTotalTime;
    result.appendFormat("  %zd+ frames: %.3f s (%.1f%%)\n",
            NUM_BUCKETS - 1, bucketTimeSec, percent);
}

void SurfaceFlinger::recordBufferingStats(const char* layerName,
        std::vector<OccupancyTracker::Segment>&& history) {
    Mutex::Autolock lock(mBufferingStatsMutex);
    auto& stats = mBufferingStats[layerName];
    for (const auto& segment : history) {
        if (!segment.usedThirdBuffer) {
            stats.twoBufferTime += segment.totalTime;
        }
        if (segment.occupancyAverage < 1.0f) {
            stats.doubleBufferedTime += segment.totalTime;
        } else if (segment.occupancyAverage < 2.0f) {
            stats.tripleBufferedTime += segment.totalTime;
        }
        ++stats.numSegments;
        stats.totalTime += segment.totalTime;
    }
}

void SurfaceFlinger::dumpBufferingStats(String8& result) const {
    result.append("Buffering stats:\n");
    result.append("  [Layer name] <Active time> <Two buffer> "
            "<Double buffered> <Triple buffered>\n");
    Mutex::Autolock lock(mBufferingStatsMutex);
    typedef std::tuple<std::string, float, float, float> BufferTuple;
    std::map<float, BufferTuple, std::greater<float>> sorted;
    for (const auto& statsPair : mBufferingStats) {
        const char* name = statsPair.first.c_str();
        const BufferingStats& stats = statsPair.second;
        if (stats.numSegments == 0) {
            continue;
        }
        float activeTime = ns2ms(stats.totalTime) / 1000.0f;
        float twoBufferRatio = static_cast<float>(stats.twoBufferTime) /
                stats.totalTime;
        float doubleBufferRatio = static_cast<float>(
                stats.doubleBufferedTime) / stats.totalTime;
        float tripleBufferRatio = static_cast<float>(
                stats.tripleBufferedTime) / stats.totalTime;
        sorted.insert({activeTime, {name, twoBufferRatio,
                doubleBufferRatio, tripleBufferRatio}});
    }
    for (const auto& sortedPair : sorted) {
        float activeTime = sortedPair.first;
        const BufferTuple& values = sortedPair.second;
        result.appendFormat("  [%s] %.2f %.3f %.3f %.3f\n",
                std::get<0>(values).c_str(), activeTime,
                std::get<1>(values), std::get<2>(values),
                std::get<3>(values));
    }
    result.append("\n");
}

void SurfaceFlinger::dumpAllLocked(const Vector<String16>& args, size_t& index,
        String8& result) const
{
    bool colorize = false;
    if (index < args.size()
            && (args[index] == String16("--color"))) {
        colorize = true;
        index++;
    }

    Colorizer colorizer(colorize);

    // figure out if we're stuck somewhere
    const nsecs_t now = systemTime();
    const nsecs_t inSwapBuffers(mDebugInSwapBuffers);
    const nsecs_t inTransaction(mDebugInTransaction);
    nsecs_t inSwapBuffersDuration = (inSwapBuffers) ? now-inSwapBuffers : 0;
    nsecs_t inTransactionDuration = (inTransaction) ? now-inTransaction : 0;

    /*
     * Dump library configuration.
     */

    colorizer.bold(result);
    result.append("Build configuration:");
    colorizer.reset(result);
    appendSfConfigString(result);
    appendUiConfigString(result);
    appendGuiConfigString(result);
    result.append("\n");

    colorizer.bold(result);
    result.append("Sync configuration: ");
    colorizer.reset(result);
    result.append(SyncFeatures::getInstance().toString());
    result.append("\n");

    colorizer.bold(result);
    result.append("DispSync configuration: ");
    colorizer.reset(result);
    result.appendFormat("app phase %" PRId64 " ns, sf phase %" PRId64 " ns, "
            "present offset %d ns (refresh %" PRId64 " ns)",
        vsyncPhaseOffsetNs, sfVsyncPhaseOffsetNs, PRESENT_TIME_OFFSET_FROM_VSYNC_NS,
        mHwc->getRefreshPeriod(HWC_DISPLAY_PRIMARY));
    result.append("\n");

    // Dump static screen stats
    result.append("\n");
    dumpStaticScreenStats(result);
    result.append("\n");

    dumpBufferingStats(result);

    /*
     * Dump the visible layer list
     */
    const LayerVector& currentLayers = mCurrentState.layersSortedByZ;
    const size_t count = currentLayers.size();
    colorizer.bold(result);
    result.appendFormat("Visible layers (count = %zu)\n", count);
    colorizer.reset(result);
    for (size_t i=0 ; i<count ; i++) {
        const sp<Layer>& layer(currentLayers[i]);
        layer->dump(result, colorizer);
    }

    /*
     * Dump Display state
     */

    colorizer.bold(result);
    result.appendFormat("Displays (%zu entries)\n", mDisplays.size());
    colorizer.reset(result);
    for (size_t dpy=0 ; dpy<mDisplays.size() ; dpy++) {
        const sp<const DisplayDevice>& hw(mDisplays[dpy]);
        hw->dump(result);
    }

    /*
     * Dump SurfaceFlinger global state
     */

    colorizer.bold(result);
    result.append("SurfaceFlinger global state:\n");
    colorizer.reset(result);

    HWComposer& hwc(getHwComposer());
    sp<const DisplayDevice> hw(getDefaultDisplayDevice());

    colorizer.bold(result);
    result.appendFormat("EGL implementation : %s\n",
            eglQueryStringImplementationANDROID(mEGLDisplay, EGL_VERSION));
    colorizer.reset(result);
    result.appendFormat("%s\n",
            eglQueryStringImplementationANDROID(mEGLDisplay, EGL_EXTENSIONS));

    mRenderEngine->dump(result);

    hw->undefinedRegion.dump(result, "undefinedRegion");
    result.appendFormat("  orientation=%d, isDisplayOn=%d\n",
            hw->getOrientation(), hw->isDisplayOn());
    result.appendFormat(
            "  last eglSwapBuffers() time: %f us\n"
            "  last transaction time     : %f us\n"
            "  transaction-flags         : %08x\n"
            "  refresh-rate              : %f fps\n"
            "  x-dpi                     : %f\n"
            "  y-dpi                     : %f\n"
            "  gpu_to_cpu_unsupported    : %d\n"
            ,
            mLastSwapBufferTime/1000.0,
            mLastTransactionTime/1000.0,
            mTransactionFlags,
            1e9 / hwc.getRefreshPeriod(HWC_DISPLAY_PRIMARY),
            hwc.getDpiX(HWC_DISPLAY_PRIMARY),
            hwc.getDpiY(HWC_DISPLAY_PRIMARY),
            !mGpuToCpuSupported);

    result.appendFormat("  eglSwapBuffers time: %f us\n",
            inSwapBuffersDuration/1000.0);

    result.appendFormat("  transaction time: %f us\n",
            inTransactionDuration/1000.0);

    /*
     * VSYNC state
     */
    mEventThread->dump(result);

    /*
     * Dump HWComposer state
     */
    colorizer.bold(result);
    result.append("h/w composer state:\n");
    colorizer.reset(result);
    result.appendFormat("  h/w composer %s and %s\n",
            hwc.initCheck()==NO_ERROR ? "present" : "not present",
                    (mDebugDisableHWC || mDebugRegion || mDaltonize
                            || mHasColorMatrix) ? "disabled" : "enabled");
    hwc.dump(result);

    /*
     * Dump gralloc state
     */
    const GraphicBufferAllocator& alloc(GraphicBufferAllocator::get());
    alloc.dump(result);
}

const Vector< sp<Layer> >&
SurfaceFlinger::getLayerSortedByZForHwcDisplay(int id) {
    // Note: mStateLock is held here
    wp<IBinder> dpy;
    for (size_t i=0 ; i<mDisplays.size() ; i++) {
        if (mDisplays.valueAt(i)->getHwcDisplayId() == id) {
            dpy = mDisplays.keyAt(i);
            break;
        }
    }
    if (dpy == NULL) {
        ALOGW("getLayerSortedByZForHwcDisplay: invalid hwc display id %d", id);
        // Just use the primary display so we have something to return
        dpy = getBuiltInDisplay(DisplayDevice::DISPLAY_PRIMARY);
    }
    return getDisplayDevice(dpy)->getVisibleLayersSortedByZ();
}

bool SurfaceFlinger::startDdmConnection()
{
    void* libddmconnection_dso =
            dlopen("libsurfaceflinger_ddmconnection.so", RTLD_NOW);
    if (!libddmconnection_dso) {
        return false;
    }
    void (*DdmConnection_start)(const char* name);
    DdmConnection_start =
            (decltype(DdmConnection_start))dlsym(libddmconnection_dso, "DdmConnection_start");
    if (!DdmConnection_start) {
        dlclose(libddmconnection_dso);
        return false;
    }
    (*DdmConnection_start)(getServiceName());
    return true;
}

status_t SurfaceFlinger::onTransact(
    uint32_t code, const Parcel& data, Parcel* reply, uint32_t flags)
{
    switch (code) {
        case CREATE_CONNECTION:
        case CREATE_DISPLAY:
        case SET_TRANSACTION_STATE:
        case BOOT_FINISHED:
        case CLEAR_ANIMATION_FRAME_STATS:
        case GET_ANIMATION_FRAME_STATS:
        case SET_POWER_MODE:
        case GET_HDR_CAPABILITIES:
        {
            // codes that require permission check
            IPCThreadState* ipc = IPCThreadState::self();
            const int pid = ipc->getCallingPid();
            const int uid = ipc->getCallingUid();
            if ((uid != AID_GRAPHICS && uid != AID_SYSTEM) &&
                    !PermissionCache::checkPermission(sAccessSurfaceFlinger, pid, uid)) {
                ALOGE("Permission Denial: "
                        "can't access SurfaceFlinger pid=%d, uid=%d", pid, uid);
                return PERMISSION_DENIED;
            }
            break;
        }
        case CAPTURE_SCREEN:
        {
            // codes that require permission check
            IPCThreadState* ipc = IPCThreadState::self();
            const int pid = ipc->getCallingPid();
            const int uid = ipc->getCallingUid();
            if ((uid != AID_GRAPHICS) &&
                    !PermissionCache::checkPermission(sReadFramebuffer, pid, uid)) {
                ALOGE("Permission Denial: "
                        "can't read framebuffer pid=%d, uid=%d", pid, uid);
                return PERMISSION_DENIED;
            }
            break;
        }
    }

    status_t err = BnSurfaceComposer::onTransact(code, data, reply, flags);
    if (err == UNKNOWN_TRANSACTION || err == PERMISSION_DENIED) {
        CHECK_INTERFACE(ISurfaceComposer, data, reply);
        if (CC_UNLIKELY(!PermissionCache::checkCallingPermission(sHardwareTest))) {
            IPCThreadState* ipc = IPCThreadState::self();
            const int pid = ipc->getCallingPid();
            const int uid = ipc->getCallingUid();
            ALOGE("Permission Denial: "
                    "can't access SurfaceFlinger pid=%d, uid=%d", pid, uid);
            return PERMISSION_DENIED;
        }
        int n;
        switch (code) {
            case 1000: // SHOW_CPU, NOT SUPPORTED ANYMORE
            case 1001: // SHOW_FPS, NOT SUPPORTED ANYMORE
                return NO_ERROR;
            case 1002:  // SHOW_UPDATES
                n = data.readInt32();
                mDebugRegion = n ? n : (mDebugRegion ? 0 : 1);
                invalidateHwcGeometry();
                repaintEverything();
                return NO_ERROR;
            case 1004:{ // repaint everything
                repaintEverything();
                return NO_ERROR;
            }
            case 1005:{ // force transaction
                setTransactionFlags(
                        eTransactionNeeded|
                        eDisplayTransactionNeeded|
                        eTraversalNeeded);
                return NO_ERROR;
            }
            case 1006:{ // send empty update
                signalRefresh();
                return NO_ERROR;
            }
            case 1008:  // toggle use of hw composer
                n = data.readInt32();
                mDebugDisableHWC = n ? 1 : 0;
                invalidateHwcGeometry();
                repaintEverything();
                return NO_ERROR;
            case 1009:  // toggle use of transform hint
                n = data.readInt32();
                mDebugDisableTransformHint = n ? 1 : 0;
                invalidateHwcGeometry();
                repaintEverything();
                return NO_ERROR;
            case 1010:  // interrogate.
                reply->writeInt32(0);
                reply->writeInt32(0);
                reply->writeInt32(mDebugRegion);
                reply->writeInt32(0);
                reply->writeInt32(mDebugDisableHWC);
                return NO_ERROR;
            case 1013: {
                Mutex::Autolock _l(mStateLock);
                sp<const DisplayDevice> hw(getDefaultDisplayDevice());
                reply->writeInt32(hw->getPageFlipCount());
                return NO_ERROR;
            }
            case 1014: {
                // daltonize
                n = data.readInt32();
                switch (n % 10) {
                    case 1:
                        mDaltonizer.setType(ColorBlindnessType::Protanomaly);
                        break;
                    case 2:
                        mDaltonizer.setType(ColorBlindnessType::Deuteranomaly);
                        break;
                    case 3:
                        mDaltonizer.setType(ColorBlindnessType::Tritanomaly);
                        break;
                }
                if (n >= 10) {
                    mDaltonizer.setMode(ColorBlindnessMode::Correction);
                } else {
                    mDaltonizer.setMode(ColorBlindnessMode::Simulation);
                }
                mDaltonize = n > 0;
                invalidateHwcGeometry();
                repaintEverything();
                return NO_ERROR;
            }
            case 1015: {
                // apply a color matrix
                n = data.readInt32();
                mHasColorMatrix = n ? 1 : 0;
                if (n) {
                    // color matrix is sent as mat3 matrix followed by vec3
                    // offset, then packed into a mat4 where the last row is
                    // the offset and extra values are 0
                    for (size_t i = 0 ; i < 4; i++) {
                      for (size_t j = 0; j < 4; j++) {
                          mColorMatrix[i][j] = data.readFloat();
                      }
                    }
                } else {
                    mColorMatrix = mat4();
                }
                invalidateHwcGeometry();
                repaintEverything();
                return NO_ERROR;
            }
            // This is an experimental interface
            // Needs to be shifted to proper binder interface when we productize
            case 1016: {
                n = data.readInt32();
                mPrimaryDispSync.setRefreshSkipCount(n);
                return NO_ERROR;
            }
            case 1017: {
                n = data.readInt32();
                mForceFullDamage = static_cast<bool>(n);
                return NO_ERROR;
            }
            case 1018: { // Modify Choreographer's phase offset
                n = data.readInt32();
                if (mEventThread != NULL)
                    mEventThread->setPhaseOffset(static_cast<nsecs_t>(n));
                return NO_ERROR;
            }
            case 1019: { // Modify SurfaceFlinger's phase offset
                n = data.readInt32();
                if (mSFEventThread != NULL)
                    mSFEventThread->setPhaseOffset(static_cast<nsecs_t>(n));
                return NO_ERROR;
            }
            case 1021: { // Disable HWC virtual displays
                n = data.readInt32();
                mUseHwcVirtualDisplays = !n;
                return NO_ERROR;
            }
        }
    }
    return err;
}

void SurfaceFlinger::repaintEverything() {
    android_atomic_or(1, &mRepaintEverything);
    signalTransaction();
}

// ---------------------------------------------------------------------------
// Capture screen into an IGraphiBufferProducer
// ---------------------------------------------------------------------------

/* The code below is here to handle b/8734824
 *
 * We create a IGraphicBufferProducer wrapper that forwards all calls
 * from the surfaceflinger thread to the calling binder thread, where they
 * are executed. This allows the calling thread in the calling process to be
 * reused and not depend on having "enough" binder threads to handle the
 * requests.
 */
class GraphicProducerWrapper : public BBinder, public MessageHandler {
    /* Parts of GraphicProducerWrapper are run on two different threads,
     * communicating by sending messages via Looper but also by shared member
     * data. Coherence maintenance is subtle and in places implicit (ugh).
     *
     * Don't rely on Looper's sendMessage/handleMessage providing
     * release/acquire semantics for any data not actually in the Message.
     * Data going from surfaceflinger to binder threads needs to be
     * synchronized explicitly.
     *
     * Barrier open/wait do provide release/acquire semantics. This provides
     * implicit synchronization for data coming back from binder to
     * surfaceflinger threads.
     */

    sp<IGraphicBufferProducer> impl;
    sp<Looper> looper;
    status_t result;
    bool exitPending;
    bool exitRequested;
    Barrier barrier;
    uint32_t code;
    Parcel const* data;
    Parcel* reply;

    enum {
        MSG_API_CALL,
        MSG_EXIT
    };

    /*
     * Called on surfaceflinger thread. This is called by our "fake"
     * BpGraphicBufferProducer. We package the data and reply Parcel and
     * forward them to the binder thread.
     */
    virtual status_t transact(uint32_t code,
            const Parcel& data, Parcel* reply, uint32_t /* flags */) {
        this->code = code;
        this->data = &data;
        this->reply = reply;
        if (exitPending) {
            // if we've exited, we run the message synchronously right here.
            // note (JH): as far as I can tell from looking at the code, this
            // never actually happens. if it does, i'm not sure if it happens
            // on the surfaceflinger or binder thread.
            handleMessage(Message(MSG_API_CALL));
        } else {
            barrier.close();
            // Prevent stores to this->{code, data, reply} from being
            // reordered later than the construction of Message.
            atomic_thread_fence(memory_order_release);
            looper->sendMessage(this, Message(MSG_API_CALL));
            barrier.wait();
        }
        return result;
    }

    /*
     * here we run on the binder thread. All we've got to do is
     * call the real BpGraphicBufferProducer.
     */
    virtual void handleMessage(const Message& message) {
        int what = message.what;
        // Prevent reads below from happening before the read from Message
        atomic_thread_fence(memory_order_acquire);
        if (what == MSG_API_CALL) {
            result = IInterface::asBinder(impl)->transact(code, data[0], reply);
            barrier.open();
        } else if (what == MSG_EXIT) {
            exitRequested = true;
        }
    }

public:
    GraphicProducerWrapper(const sp<IGraphicBufferProducer>& impl)
    :   impl(impl),
        looper(new Looper(true)),
        result(NO_ERROR),
        exitPending(false),
        exitRequested(false),
        code(0),
        data(NULL),
        reply(NULL)
    {}

    // Binder thread
    status_t waitForResponse() {
        do {
            looper->pollOnce(-1);
        } while (!exitRequested);
        return result;
    }

    // Client thread
    void exit(status_t result) {
        this->result = result;
        exitPending = true;
        // Ensure this->result is visible to the binder thread before it
        // handles the message.
        atomic_thread_fence(memory_order_release);
        looper->sendMessage(this, Message(MSG_EXIT));
    }
};


status_t SurfaceFlinger::captureScreen(const sp<IBinder>& display,
        const sp<IGraphicBufferProducer>& producer,
        Rect sourceCrop, uint32_t reqWidth, uint32_t reqHeight,
        uint32_t minLayerZ, uint32_t maxLayerZ,
        bool useIdentityTransform, ISurfaceComposer::Rotation rotation) {

    if (CC_UNLIKELY(display == 0))
        return BAD_VALUE;

    if (CC_UNLIKELY(producer == 0))
        return BAD_VALUE;

    // if we have secure windows on this display, never allow the screen capture
    // unless the producer interface is local (i.e.: we can take a screenshot for
    // ourselves).
    bool isLocalScreenshot = IInterface::asBinder(producer)->localBinder();

    // Convert to surfaceflinger's internal rotation type.
    Transform::orientation_flags rotationFlags;
    switch (rotation) {
        case ISurfaceComposer::eRotateNone:
            rotationFlags = Transform::ROT_0;
            break;
        case ISurfaceComposer::eRotate90:
            rotationFlags = Transform::ROT_90;
            break;
        case ISurfaceComposer::eRotate180:
            rotationFlags = Transform::ROT_180;
            break;
        case ISurfaceComposer::eRotate270:
            rotationFlags = Transform::ROT_270;
            break;
        default:
            rotationFlags = Transform::ROT_0;
            ALOGE("Invalid rotation passed to captureScreen(): %d\n", rotation);
            break;
    }

    class MessageCaptureScreen : public MessageBase {
        SurfaceFlinger* flinger;
        sp<IBinder> display;
        sp<IGraphicBufferProducer> producer;
        Rect sourceCrop;
        uint32_t reqWidth, reqHeight;
        uint32_t minLayerZ,maxLayerZ;
        bool useIdentityTransform;
        Transform::orientation_flags rotation;
        status_t result;
        bool isLocalScreenshot;
    public:
        MessageCaptureScreen(SurfaceFlinger* flinger,
                const sp<IBinder>& display,
                const sp<IGraphicBufferProducer>& producer,
                Rect sourceCrop, uint32_t reqWidth, uint32_t reqHeight,
                uint32_t minLayerZ, uint32_t maxLayerZ,
                bool useIdentityTransform,
                Transform::orientation_flags rotation,
                bool isLocalScreenshot)
            : flinger(flinger), display(display), producer(producer),
              sourceCrop(sourceCrop), reqWidth(reqWidth), reqHeight(reqHeight),
              minLayerZ(minLayerZ), maxLayerZ(maxLayerZ),
              useIdentityTransform(useIdentityTransform),
              rotation(rotation), result(PERMISSION_DENIED),
              isLocalScreenshot(isLocalScreenshot)
        {
        }
        status_t getResult() const {
            return result;
        }
        virtual bool handler() {
            Mutex::Autolock _l(flinger->mStateLock);
            sp<const DisplayDevice> hw(flinger->getDisplayDevice(display));
            result = flinger->captureScreenImplLocked(hw, producer,
                    sourceCrop, reqWidth, reqHeight, minLayerZ, maxLayerZ,
                    useIdentityTransform, rotation, isLocalScreenshot);
            static_cast<GraphicProducerWrapper*>(IInterface::asBinder(producer).get())->exit(result);
            return true;
        }
    };

    // this creates a "fake" BBinder which will serve as a "fake" remote
    // binder to receive the marshaled calls and forward them to the
    // real remote (a BpGraphicBufferProducer)
    sp<GraphicProducerWrapper> wrapper = new GraphicProducerWrapper(producer);

    // the asInterface() call below creates our "fake" BpGraphicBufferProducer
    // which does the marshaling work forwards to our "fake remote" above.
    sp<MessageBase> msg = new MessageCaptureScreen(this,
            display, IGraphicBufferProducer::asInterface( wrapper ),
            sourceCrop, reqWidth, reqHeight, minLayerZ, maxLayerZ,
            useIdentityTransform, rotationFlags, isLocalScreenshot);

    status_t res = postMessageAsync(msg);
    if (res == NO_ERROR) {
        res = wrapper->waitForResponse();
    }
    return res;
}


void SurfaceFlinger::renderScreenImplLocked(
        const sp<const DisplayDevice>& hw,
        Rect sourceCrop, uint32_t reqWidth, uint32_t reqHeight,
        uint32_t minLayerZ, uint32_t maxLayerZ,
        bool yswap, bool useIdentityTransform, Transform::orientation_flags rotation)
{
    ATRACE_CALL();
    RenderEngine& engine(getRenderEngine());

    // get screen geometry
    const int32_t hw_w = hw->getWidth();
    const int32_t hw_h = hw->getHeight();
    const bool filtering = static_cast<int32_t>(reqWidth) != hw_w ||
                           static_cast<int32_t>(reqHeight) != hw_h;

    // if a default or invalid sourceCrop is passed in, set reasonable values
    if (sourceCrop.width() == 0 || sourceCrop.height() == 0 ||
            !sourceCrop.isValid()) {
        sourceCrop.setLeftTop(Point(0, 0));
        sourceCrop.setRightBottom(Point(hw_w, hw_h));
    }

    // ensure that sourceCrop is inside screen
    if (sourceCrop.left < 0) {
        ALOGE("Invalid crop rect: l = %d (< 0)", sourceCrop.left);
    }
    if (sourceCrop.right > hw_w) {
        ALOGE("Invalid crop rect: r = %d (> %d)", sourceCrop.right, hw_w);
    }
    if (sourceCrop.top < 0) {
        ALOGE("Invalid crop rect: t = %d (< 0)", sourceCrop.top);
    }
    if (sourceCrop.bottom > hw_h) {
        ALOGE("Invalid crop rect: b = %d (> %d)", sourceCrop.bottom, hw_h);
    }

    // make sure to clear all GL error flags
    engine.checkErrors();

    if (DisplayDevice::DISPLAY_PRIMARY == hw->getDisplayType()) {
        rotation = (Transform::orientation_flags)
                (rotation ^ hw->getPanelMountFlip());
        if(hw->getPanelMountFlip() == Transform::orientation_flags::ROT_180)
        {
            sourceCrop.top = hw_h - sourceCrop.top;
            sourceCrop.bottom = hw_h - sourceCrop.bottom;
            yswap = false;
        }
    }

    // set-up our viewport
    engine.setViewportAndProjection(
        reqWidth, reqHeight, sourceCrop, hw_h, yswap, rotation);
    engine.disableTexturing();

    // redraw the screen entirely...
    engine.clearWithColor(0, 0, 0, 1);

    const LayerVector& layers( mDrawingState.layersSortedByZ );
    const size_t count = layers.size();
    for (size_t i=0 ; i<count ; ++i) {
        const sp<Layer>& layer(layers[i]);
        const Layer::State& state(layer->getDrawingState());
        if (state.layerStack == hw->getLayerStack()) {
            if (state.z >= minLayerZ && state.z <= maxLayerZ) {
                if (canDrawLayerinScreenShot(hw,layer)) {
                    if (filtering) layer->setFiltering(true);
                    layer->draw(hw, useIdentityTransform);
                    if (filtering) layer->setFiltering(false);
                }
            }
        }
    }

    // compositionComplete is needed for older driver
    hw->compositionComplete();
    hw->setViewportAndProjection();
}


status_t SurfaceFlinger::captureScreenImplLocked(
        const sp<const DisplayDevice>& hw,
        const sp<IGraphicBufferProducer>& producer,
        Rect sourceCrop, uint32_t reqWidth, uint32_t reqHeight,
        uint32_t minLayerZ, uint32_t maxLayerZ,
        bool useIdentityTransform, Transform::orientation_flags rotation,
        bool isLocalScreenshot)
{
    ATRACE_CALL();

    // get screen geometry
    uint32_t hw_w = hw->getWidth();
    uint32_t hw_h = hw->getHeight();

    if (rotation & Transform::ROT_90) {
        std::swap(hw_w, hw_h);
    }

    if ((reqWidth > hw_w) || (reqHeight > hw_h)) {
        ALOGE("size mismatch (%d, %d) > (%d, %d)",
                reqWidth, reqHeight, hw_w, hw_h);
        return BAD_VALUE;
    }

    reqWidth  = (!reqWidth)  ? hw_w : reqWidth;
    reqHeight = (!reqHeight) ? hw_h : reqHeight;

    bool secureLayerIsVisible = false;
    const LayerVector& layers(mDrawingState.layersSortedByZ);
    const size_t count = layers.size();
    for (size_t i = 0 ; i < count ; ++i) {
        const sp<Layer>& layer(layers[i]);
        const Layer::State& state(layer->getDrawingState());
        if (state.layerStack == hw->getLayerStack() && state.z >= minLayerZ &&
                state.z <= maxLayerZ && layer->isVisible() &&
                layer->isSecure()) {
            secureLayerIsVisible = true;
        }
    }

    if (!isLocalScreenshot && secureLayerIsVisible) {
        ALOGW("FB is protected: PERMISSION_DENIED");
        return PERMISSION_DENIED;
    }

    // create a surface (because we're a producer, and we need to
    // dequeue/queue a buffer)
    sp<Surface> sur = new Surface(producer, false);
    ANativeWindow* window = sur.get();

    status_t result = native_window_api_connect(window, NATIVE_WINDOW_API_EGL);
    if (result == NO_ERROR) {
        uint32_t usage = GRALLOC_USAGE_SW_READ_OFTEN | GRALLOC_USAGE_SW_WRITE_OFTEN |
                        GRALLOC_USAGE_HW_RENDER | GRALLOC_USAGE_HW_TEXTURE;

        int err = 0;
        err = native_window_set_buffers_dimensions(window, reqWidth, reqHeight);
        err |= native_window_set_scaling_mode(window, NATIVE_WINDOW_SCALING_MODE_SCALE_TO_WINDOW);
        err |= native_window_set_buffers_format(window, HAL_PIXEL_FORMAT_RGBA_8888);
        err |= native_window_set_usage(window, usage);

        if (err == NO_ERROR) {
            ANativeWindowBuffer* buffer;
            /* TODO: Once we have the sync framework everywhere this can use
             * server-side waits on the fence that dequeueBuffer returns.
             */
            result = native_window_dequeue_buffer_and_wait(window,  &buffer);
            if (result == NO_ERROR) {
                int syncFd = -1;
                // create an EGLImage from the buffer so we can later
                // turn it into a texture
                EGLImageKHR image = eglCreateImageKHR(mEGLDisplay, EGL_NO_CONTEXT,
                        EGL_NATIVE_BUFFER_ANDROID, buffer, NULL);
                if (image != EGL_NO_IMAGE_KHR) {
                    // this binds the given EGLImage as a framebuffer for the
                    // duration of this scope.
                    RenderEngine::BindImageAsFramebuffer imageBond(getRenderEngine(), image);
                    if (imageBond.getStatus() == NO_ERROR) {
                        // this will in fact render into our dequeued buffer
                        // via an FBO, which means we didn't have to create
                        // an EGLSurface and therefore we're not
                        // dependent on the context's EGLConfig.
                        renderScreenImplLocked(
                            hw, sourceCrop, reqWidth, reqHeight, minLayerZ, maxLayerZ, true,
                            useIdentityTransform, rotation);

                        // Attempt to create a sync khr object that can produce a sync point. If that
                        // isn't available, create a non-dupable sync object in the fallback path and
                        // wait on it directly.
                        EGLSyncKHR sync;
                        if (!DEBUG_SCREENSHOTS) {
                           sync = eglCreateSyncKHR(mEGLDisplay, EGL_SYNC_NATIVE_FENCE_ANDROID, NULL);
                           // native fence fd will not be populated until flush() is done.
                           getRenderEngine().flush();
                        } else {
                            sync = EGL_NO_SYNC_KHR;
                        }
                        if (sync != EGL_NO_SYNC_KHR) {
                            // get the sync fd
                            syncFd = eglDupNativeFenceFDANDROID(mEGLDisplay, sync);
                            if (syncFd == EGL_NO_NATIVE_FENCE_FD_ANDROID) {
                                ALOGW("captureScreen: failed to dup sync khr object");
                                syncFd = -1;
                            }
                            eglDestroySyncKHR(mEGLDisplay, sync);
                        } else {
                            // fallback path
                            sync = eglCreateSyncKHR(mEGLDisplay, EGL_SYNC_FENCE_KHR, NULL);
                            if (sync != EGL_NO_SYNC_KHR) {
                                EGLint result = eglClientWaitSyncKHR(mEGLDisplay, sync,
                                    EGL_SYNC_FLUSH_COMMANDS_BIT_KHR, 2000000000 /*2 sec*/);
                                EGLint eglErr = eglGetError();
                                if (result == EGL_TIMEOUT_EXPIRED_KHR) {
                                    ALOGW("captureScreen: fence wait timed out");
                                } else {
                                    ALOGW_IF(eglErr != EGL_SUCCESS,
                                            "captureScreen: error waiting on EGL fence: %#x", eglErr);
                                }
                                eglDestroySyncKHR(mEGLDisplay, sync);
                            } else {
                                ALOGW("captureScreen: error creating EGL fence: %#x", eglGetError());
                            }
                        }
                        if (DEBUG_SCREENSHOTS) {
                            uint32_t* pixels = new uint32_t[reqWidth*reqHeight];
                            getRenderEngine().readPixels(0, 0, reqWidth, reqHeight, pixels);
                            checkScreenshot(reqWidth, reqHeight, reqWidth, pixels,
                                    hw, minLayerZ, maxLayerZ);
                            delete [] pixels;
                        }

                    } else {
                        ALOGE("got GL_FRAMEBUFFER_COMPLETE_OES error while taking screenshot");
                        result = INVALID_OPERATION;
                        window->cancelBuffer(window, buffer, syncFd);
                        buffer = NULL;
                    }
                    // destroy our image
                    eglDestroyImageKHR(mEGLDisplay, image);
                } else {
                    result = BAD_VALUE;
                }
                if (buffer) {
                    // queueBuffer takes ownership of syncFd
                    result = window->queueBuffer(window, buffer, syncFd);
                }
            }
        } else {
            result = BAD_VALUE;
        }
        native_window_api_disconnect(window, NATIVE_WINDOW_API_EGL);
    }

    return result;
}

bool SurfaceFlinger::getFrameTimestamps(const Layer& layer,
        uint64_t frameNumber, FrameTimestamps* outTimestamps) {
    return mFenceTracker.getFrameTimestamps(layer, frameNumber, outTimestamps);
}

void SurfaceFlinger::checkScreenshot(size_t w, size_t s, size_t h, void const* vaddr,
        const sp<const DisplayDevice>& hw, uint32_t minLayerZ, uint32_t maxLayerZ) {
    if (DEBUG_SCREENSHOTS) {
        for (size_t y=0 ; y<h ; y++) {
            uint32_t const * p = (uint32_t const *)vaddr + y*s;
            for (size_t x=0 ; x<w ; x++) {
                if (p[x] != 0xFF000000) return;
            }
        }
        ALOGE("*** we just took a black screenshot ***\n"
                "requested minz=%d, maxz=%d, layerStack=%d",
                minLayerZ, maxLayerZ, hw->getLayerStack());
        const LayerVector& layers( mDrawingState.layersSortedByZ );
        const size_t count = layers.size();
        for (size_t i=0 ; i<count ; ++i) {
            const sp<Layer>& layer(layers[i]);
            const Layer::State& state(layer->getDrawingState());
            const bool visible = (state.layerStack == hw->getLayerStack())
                                && (state.z >= minLayerZ && state.z <= maxLayerZ)
                                && (layer->isVisible());
            ALOGE("%c index=%zu, name=%s, layerStack=%d, z=%d, visible=%d, flags=%x, alpha=%x",
                    visible ? '+' : '-',
                            i, layer->getName().string(), state.layerStack, state.z,
                            layer->isVisible(), state.flags, state.alpha);
        }
    }
}

/* ------------------------------------------------------------------------
 * Extensions 3503
 */
bool SurfaceFlinger::updateLayerVisibleNonTransparentRegion(const int& /*dpy*/,
    const sp<Layer>& layer, bool& /*bIgnoreLayers*/, int& /*indexLOI*/,
    uint32_t layerStack, const int& /*i*/) {

    const Layer::State& s(layer->getDrawingState());
    // only consider the layers on the given layer stack
    if (s.layerStack != layerStack) {
        /* set the visible region as empty since we have removed the
         * layerstack check in rebuildLayerStack() function
         */
        Region visibleNonTransRegion;
        visibleNonTransRegion.set(Rect(0,0));
        layer->setVisibleNonTransparentRegion(visibleNonTransRegion);

        return true;
    }

    return false;
}

bool SurfaceFlinger::canDrawLayerinScreenShot(
        const sp<const DisplayDevice>& /*hw*/,
        const sp<Layer>& layer) {
    return layer->isVisible();
}

void SurfaceFlinger::drawWormHoleIfRequired(HWComposer::LayerListIterator& /*cur*/,
        const HWComposer::LayerListIterator& /*end*/,
        const sp<const DisplayDevice>& hw,
        const Region& region) {
    drawWormhole(hw, region);
}

// ---------------------------------------------------------------------------

SurfaceFlinger::LayerVector::LayerVector() {
}

SurfaceFlinger::LayerVector::LayerVector(const LayerVector& rhs)
    : SortedVector<sp<Layer> >(rhs) {
}

int SurfaceFlinger::LayerVector::do_compare(const void* lhs,
    const void* rhs) const
{
    // sort layers per layer-stack, then by z-order and finally by sequence
    const sp<Layer>& l(*reinterpret_cast<const sp<Layer>*>(lhs));
    const sp<Layer>& r(*reinterpret_cast<const sp<Layer>*>(rhs));

    uint32_t ls = l->getCurrentState().layerStack;
    uint32_t rs = r->getCurrentState().layerStack;
    if (ls != rs)
        return ls - rs;

    uint32_t lz = l->getCurrentState().z;
    uint32_t rz = r->getCurrentState().z;
    if (lz != rz)
        return lz - rz;

    return l->sequence - r->sequence;
}

// ---------------------------------------------------------------------------

SurfaceFlinger::DisplayDeviceState::DisplayDeviceState()
    : type(DisplayDevice::DISPLAY_ID_INVALID),
      layerStack(DisplayDevice::NO_LAYER_STACK),
      orientation(0),
      width(0),
      height(0),
      isSecure(false) {
}

SurfaceFlinger::DisplayDeviceState::DisplayDeviceState(
    DisplayDevice::DisplayType type, bool isSecure)
    : type(type),
      layerStack(DisplayDevice::NO_LAYER_STACK),
      orientation(0),
      width(0),
      height(0),
      isSecure(isSecure) {
    viewport.makeInvalid();
    frame.makeInvalid();
}

// ---------------------------------------------------------------------------

}; // namespace android


#if defined(__gl_h_)
#error "don't include gl/gl.h in this file"
#endif

#if defined(__gl2_h_)
#error "don't include gl2/gl2.h in this file"
#endif<|MERGE_RESOLUTION|>--- conflicted
+++ resolved
@@ -465,14 +465,7 @@
 
     // set SFEventThread to SCHED_FIFO to minimize jitter
     struct sched_param param = {0};
-<<<<<<< HEAD
-    param.sched_priority = 1;
-=======
     param.sched_priority = 2;
-    if (sched_setscheduler(mSFEventThread->getTid(), SCHED_FIFO, &param) != 0) {
-        ALOGE("Couldn't set SCHED_FIFO for SFEventThread");
-    }
->>>>>>> f14208e0
 
     // start the EventThread
     if (vsyncPhaseOffsetNs != sfVsyncPhaseOffsetNs) {

--- conflicted
+++ resolved
@@ -605,7 +605,6 @@
 
 /* ------------------------------------------------------------------------
  * Typical display configurations to test
-<<<<<<< HEAD
  */
 
 template <typename DisplayPolicy, typename WideColorSupportPolicy, typename HdrSupportPolicy>
@@ -648,63 +647,6 @@
              HdrDolbyVisionSupportedVariant<PrimaryDisplayVariant>>;
 
 /* ------------------------------------------------------------------------
- * SurfaceFlinger::setupNewDisplayDeviceInternal
- */
-
-class SetupNewDisplayDeviceInternalTest : public DisplayTransactionTest {
-public:
-    template <typename T>
-    void setupNewDisplayDeviceInternalTest();
-};
-
-template <typename Case>
-void SetupNewDisplayDeviceInternalTest::setupNewDisplayDeviceInternalTest() {
-    const sp<BBinder> displayToken = new BBinder();
-    const sp<mock::DisplaySurface> displaySurface = new mock::DisplaySurface();
-    const sp<mock::GraphicBufferProducer> producer = new mock::GraphicBufferProducer();
-=======
- */
-
-template <typename DisplayPolicy, typename WideColorSupportPolicy, typename HdrSupportPolicy>
-struct Case {
-    using Display = DisplayPolicy;
-    using WideColorSupport = WideColorSupportPolicy;
-    using HdrSupport = HdrSupportPolicy;
-};
-
-using SimplePrimaryDisplayCase =
-        Case<PrimaryDisplayVariant, WideColorNotSupportedVariant<PrimaryDisplayVariant>,
-             HdrNotSupportedVariant<PrimaryDisplayVariant>>;
-using SimpleExternalDisplayCase =
-        Case<ExternalDisplayVariant, WideColorNotSupportedVariant<ExternalDisplayVariant>,
-             HdrNotSupportedVariant<ExternalDisplayVariant>>;
-using SimpleTertiaryDisplayCase =
-        Case<TertiaryDisplayVariant, WideColorNotSupportedVariant<TertiaryDisplayVariant>,
-             HdrNotSupportedVariant<TertiaryDisplayVariant>>;
-using NonHwcVirtualDisplayCase =
-        Case<NonHwcVirtualDisplayVariant<1024, 768, Secure::FALSE>,
-             WideColorSupportNotConfiguredVariant, NonHwcDisplayHdrSupportVariant>;
-using SimpleHwcVirtualDisplayVariant = HwcVirtualDisplayVariant<1024, 768, Secure::TRUE>;
-using HwcVirtualDisplayCase =
-        Case<SimpleHwcVirtualDisplayVariant, WideColorSupportNotConfiguredVariant,
-             HdrNotSupportedVariant<SimpleHwcVirtualDisplayVariant>>;
-using WideColorP3ColorimetricDisplayCase =
-        Case<PrimaryDisplayVariant, WideColorP3ColorimetricSupportedVariant<PrimaryDisplayVariant>,
-             HdrNotSupportedVariant<PrimaryDisplayVariant>>;
-using WideColorP3EnhanceDisplayCase =
-        Case<PrimaryDisplayVariant, WideColorP3EnhanceSupportedVariant<PrimaryDisplayVariant>,
-             HdrNotSupportedVariant<PrimaryDisplayVariant>>;
-using Hdr10DisplayCase =
-        Case<PrimaryDisplayVariant, WideColorNotSupportedVariant<PrimaryDisplayVariant>,
-             Hdr10SupportedVariant<PrimaryDisplayVariant>>;
-using HdrHlgDisplayCase =
-        Case<PrimaryDisplayVariant, WideColorNotSupportedVariant<PrimaryDisplayVariant>,
-             HdrHlgSupportedVariant<PrimaryDisplayVariant>>;
-using HdrDolbyVisionDisplayCase =
-        Case<PrimaryDisplayVariant, WideColorNotSupportedVariant<PrimaryDisplayVariant>,
-             HdrDolbyVisionSupportedVariant<PrimaryDisplayVariant>>;
-
-/* ------------------------------------------------------------------------
  *
  * SurfaceFlinger::onHotplugReceived
  */
@@ -713,43 +655,20 @@
     constexpr int currentSequenceId = 123;
     constexpr hwc2_display_t displayId1 = 456;
     constexpr hwc2_display_t displayId2 = 654;
->>>>>>> 9eb96871
-
-    // --------------------------------------------------------------------
-    // Preconditions
-
-<<<<<<< HEAD
-    // Wide color displays support is configured appropriately
-    Case::WideColorSupport::injectConfigChange(this);
-
-    // The display is setup with the HWC.
-    Case::Display::injectHwcDisplay(this);
-
-    // SurfaceFlinger will use a test-controlled factory for native window
-    // surfaces.
-    injectFakeNativeWindowSurfaceFactory();
-=======
+
+    // --------------------------------------------------------------------
+    // Preconditions
+
     // Set the current sequence id for accepted events
     mFlinger.mutableComposerSequenceId() = currentSequenceId;
 
     // Set the main thread id so that the current thread does not appear to be
     // the main thread.
     mFlinger.mutableMainThreadId() = std::thread::id();
->>>>>>> 9eb96871
 
     // --------------------------------------------------------------------
     // Call Expectations
 
-<<<<<<< HEAD
-    // Various native window calls will be made.
-    Case::Display::setupNativeWindowSurfaceCreationCallExpectations(this);
-
-    // TODO(b/69807179): SurfaceFlinger does not correctly get the active config.
-    // Case::Display::setupHwcGetActiveConfigCallExpectations(this)
-
-    Case::WideColorSupport::setupComposerCallExpectations(this);
-    Case::HdrSupport::setupComposerCallExpectations(this);
-=======
     // We expect invalidate() to be invoked once to trigger display transaction
     // processing.
     EXPECT_CALL(*mMessageQueue, invalidate()).Times(1);
@@ -796,27 +715,294 @@
 
     // We do not expect any calls to invalidate().
     EXPECT_CALL(*mMessageQueue, invalidate()).Times(0);
->>>>>>> 9eb96871
-
-    // --------------------------------------------------------------------
-    // Invocation
-
-<<<<<<< HEAD
+
+    // --------------------------------------------------------------------
+    // Invocation
+
+    // Call with an unexpected sequence id
+    mFlinger.onHotplugReceived(otherSequenceId, displayId, HWC2::Connection::Invalid);
+
+    // --------------------------------------------------------------------
+    // Postconditions
+
+    // The display transaction needed flag should not be set
+    EXPECT_FALSE(hasTransactionFlagSet(eDisplayTransactionNeeded));
+
+    // There should be no pending events
+    EXPECT_TRUE(mFlinger.mutablePendingHotplugEvents().empty());
+}
+
+TEST_F(DisplayTransactionTest, hotplugProcessesEnqueuedEventsIfCalledOnMainThread) {
+    constexpr int currentSequenceId = 123;
+    constexpr hwc2_display_t displayId1 = 456;
+
+    // --------------------------------------------------------------------
+    // Note:
+    // --------------------------------------------------------------------
+    // This test case is a bit tricky. We want to verify that
+    // onHotplugReceived() calls processDisplayHotplugEventsLocked(), but we
+    // don't really want to provide coverage for everything the later function
+    // does as there are specific tests for it.
+    // --------------------------------------------------------------------
+
+    // --------------------------------------------------------------------
+    // Preconditions
+
+    // Set the current sequence id for accepted events
+    mFlinger.mutableComposerSequenceId() = currentSequenceId;
+
+    // Set the main thread id so that the current thread does appear to be the
+    // main thread.
+    mFlinger.mutableMainThreadId() = std::this_thread::get_id();
+
+    // --------------------------------------------------------------------
+    // Call Expectations
+
+    // We expect invalidate() to be invoked once to trigger display transaction
+    // processing.
+    EXPECT_CALL(*mMessageQueue, invalidate()).Times(1);
+
+    // --------------------------------------------------------------------
+    // Invocation
+
+    // Simulate a disconnect on a display id that is not connected. This should
+    // be enqueued by onHotplugReceived(), and dequeued by
+    // processDisplayHotplugEventsLocked(), but then ignored as invalid.
+    mFlinger.onHotplugReceived(currentSequenceId, displayId1, HWC2::Connection::Disconnected);
+
+    // --------------------------------------------------------------------
+    // Postconditions
+
+    // The display transaction needed flag should be set.
+    EXPECT_TRUE(hasTransactionFlagSet(eDisplayTransactionNeeded));
+
+    // There should be no event queued on return, as it should have been
+    // processed.
+    EXPECT_TRUE(mFlinger.mutablePendingHotplugEvents().empty());
+}
+
+/* ------------------------------------------------------------------------
+ * SurfaceFlinger::createDisplay
+ */
+
+TEST_F(DisplayTransactionTest, createDisplaySetsCurrentStateForNonsecureDisplay) {
+    const String8 name("virtual.test");
+
+    // --------------------------------------------------------------------
+    // Call Expectations
+
+    // The call should notify the interceptor that a display was created.
+    EXPECT_CALL(*mSurfaceInterceptor, saveDisplayCreation(_)).Times(1);
+
+    // --------------------------------------------------------------------
+    // Invocation
+
+    sp<IBinder> displayToken = mFlinger.createDisplay(name, false);
+
+    // --------------------------------------------------------------------
+    // Postconditions
+
+    // The display should have been added to the current state
+    ASSERT_TRUE(hasCurrentDisplayState(displayToken));
+    const auto& display = getCurrentDisplayState(displayToken);
+    EXPECT_EQ(DisplayDevice::DISPLAY_VIRTUAL, display.type);
+    EXPECT_EQ(false, display.isSecure);
+    EXPECT_EQ(name.string(), display.displayName);
+
+    // --------------------------------------------------------------------
+    // Cleanup conditions
+
+    // Destroying the display invalidates the display state.
+    EXPECT_CALL(*mMessageQueue, invalidate()).Times(1);
+}
+
+TEST_F(DisplayTransactionTest, createDisplaySetsCurrentStateForSecureDisplay) {
+    const String8 name("virtual.test");
+
+    // --------------------------------------------------------------------
+    // Call Expectations
+
+    // The call should notify the interceptor that a display was created.
+    EXPECT_CALL(*mSurfaceInterceptor, saveDisplayCreation(_)).Times(1);
+
+    // --------------------------------------------------------------------
+    // Invocation
+
+    sp<IBinder> displayToken = mFlinger.createDisplay(name, true);
+
+    // --------------------------------------------------------------------
+    // Postconditions
+
+    // The display should have been added to the current state
+    ASSERT_TRUE(hasCurrentDisplayState(displayToken));
+    const auto& display = getCurrentDisplayState(displayToken);
+    EXPECT_EQ(DisplayDevice::DISPLAY_VIRTUAL, display.type);
+    EXPECT_EQ(true, display.isSecure);
+    EXPECT_EQ(name.string(), display.displayName);
+
+    // --------------------------------------------------------------------
+    // Cleanup conditions
+
+    // Destroying the display invalidates the display state.
+    EXPECT_CALL(*mMessageQueue, invalidate()).Times(1);
+}
+
+/* ------------------------------------------------------------------------
+ * SurfaceFlinger::destroyDisplay
+ */
+
+TEST_F(DisplayTransactionTest, destroyDisplayClearsCurrentStateForDisplay) {
+    using Case = NonHwcVirtualDisplayCase;
+
+    // --------------------------------------------------------------------
+    // Preconditions
+
+    // A virtual display exists
+    auto existing = Case::Display::makeFakeExistingDisplayInjector(this);
+    existing.inject();
+
+    // --------------------------------------------------------------------
+    // Call Expectations
+
+    // The call should notify the interceptor that a display was created.
+    EXPECT_CALL(*mSurfaceInterceptor, saveDisplayDeletion(_)).Times(1);
+
+    // Destroying the display invalidates the display state.
+    EXPECT_CALL(*mMessageQueue, invalidate()).Times(1);
+
+    // --------------------------------------------------------------------
+    // Invocation
+
+    mFlinger.destroyDisplay(existing.token());
+
+    // --------------------------------------------------------------------
+    // Postconditions
+
+    // The display should have been removed from the current state
+    EXPECT_FALSE(hasCurrentDisplayState(existing.token()));
+
+    // Ths display should still exist in the drawing state
+    EXPECT_TRUE(hasDrawingDisplayState(existing.token()));
+
+    // The display transaction needed flasg should be set
+    EXPECT_TRUE(hasTransactionFlagSet(eDisplayTransactionNeeded));
+}
+
+TEST_F(DisplayTransactionTest, destroyDisplayHandlesUnknownDisplay) {
+    // --------------------------------------------------------------------
+    // Preconditions
+
+    sp<BBinder> displayToken = new BBinder();
+
+    // --------------------------------------------------------------------
+    // Invocation
+
+    mFlinger.destroyDisplay(displayToken);
+}
+
+/* ------------------------------------------------------------------------
+ * SurfaceFlinger::resetDisplayState
+ */
+
+TEST_F(DisplayTransactionTest, resetDisplayStateClearsState) {
+    using Case = NonHwcVirtualDisplayCase;
+
+    // --------------------------------------------------------------------
+    // Preconditions
+
+    // vsync is enabled and available
+    mFlinger.mutablePrimaryHWVsyncEnabled() = true;
+    mFlinger.mutableHWVsyncAvailable() = true;
+
+    // A display exists
+    auto existing = Case::Display::makeFakeExistingDisplayInjector(this);
+    existing.inject();
+
+    // --------------------------------------------------------------------
+    // Call Expectations
+
+    // The call disable vsyncs
+    EXPECT_CALL(*mEventControlThread, setVsyncEnabled(false)).Times(1);
+
+    // The call clears the current render engine surface
+    EXPECT_CALL(*mRenderEngine, resetCurrentSurface());
+
+    // --------------------------------------------------------------------
+    // Invocation
+
+    mFlinger.resetDisplayState();
+
+    // --------------------------------------------------------------------
+    // Postconditions
+
+    // vsyncs should be off and not available.
+    EXPECT_FALSE(mFlinger.mutablePrimaryHWVsyncEnabled());
+    EXPECT_FALSE(mFlinger.mutableHWVsyncAvailable());
+
+    // The display should have been removed from the display map.
+    EXPECT_FALSE(hasDisplayDevice(existing.token()));
+
+    // The display should still exist in the current state
+    EXPECT_TRUE(hasCurrentDisplayState(existing.token()));
+
+    // The display should have been removed from the drawing state
+    EXPECT_FALSE(hasDrawingDisplayState(existing.token()));
+}
+
+/* ------------------------------------------------------------------------
+ * SurfaceFlinger::setupNewDisplayDeviceInternal
+ */
+
+class SetupNewDisplayDeviceInternalTest : public DisplayTransactionTest {
+public:
+    template <typename T>
+    void setupNewDisplayDeviceInternalTest();
+};
+
+template <typename Case>
+void SetupNewDisplayDeviceInternalTest::setupNewDisplayDeviceInternalTest() {
+    const sp<BBinder> displayToken = new BBinder();
+    const sp<mock::DisplaySurface> displaySurface = new mock::DisplaySurface();
+    const sp<mock::GraphicBufferProducer> producer = new mock::GraphicBufferProducer();
+
+    // --------------------------------------------------------------------
+    // Preconditions
+
+    // Wide color displays support is configured appropriately
+    Case::WideColorSupport::injectConfigChange(this);
+
+    // The display is setup with the HWC.
+    Case::Display::injectHwcDisplay(this);
+
+    // SurfaceFlinger will use a test-controlled factory for native window
+    // surfaces.
+    injectFakeNativeWindowSurfaceFactory();
+
+    // --------------------------------------------------------------------
+    // Call Expectations
+
+    // Various native window calls will be made.
+    Case::Display::setupNativeWindowSurfaceCreationCallExpectations(this);
+
+    // TODO(b/69807179): SurfaceFlinger does not correctly get the active config.
+    // Case::Display::setupHwcGetActiveConfigCallExpectations(this)
+
+    Case::WideColorSupport::setupComposerCallExpectations(this);
+    Case::HdrSupport::setupComposerCallExpectations(this);
+
+    // --------------------------------------------------------------------
+    // Invocation
+
     DisplayDeviceState state;
     state.type = Case::Display::TYPE;
     state.isSecure = static_cast<bool>(Case::Display::SECURE);
 
     auto device = mFlinger.setupNewDisplayDeviceInternal(displayToken, Case::Display::TYPE, state,
                                                          displaySurface, producer);
-=======
-    // Call with an unexpected sequence id
-    mFlinger.onHotplugReceived(otherSequenceId, displayId, HWC2::Connection::Invalid);
->>>>>>> 9eb96871
-
-    // --------------------------------------------------------------------
-    // Postconditions
-
-<<<<<<< HEAD
+
+    // --------------------------------------------------------------------
+    // Postconditions
+
     ASSERT_TRUE(device != nullptr);
     EXPECT_EQ(Case::Display::TYPE, device->getDisplayType());
     EXPECT_EQ(static_cast<bool>(Case::Display::SECURE), device->isSecure());
@@ -944,88 +1130,9 @@
     const auto& device = getDisplayDevice(displayToken);
     EXPECT_EQ(static_cast<bool>(Case::Display::SECURE), device->isSecure());
     EXPECT_EQ(Case::Display::TYPE == DisplayDevice::DISPLAY_PRIMARY, device->isPrimary());
-=======
-    // The display transaction needed flag should not be set
-    EXPECT_FALSE(hasTransactionFlagSet(eDisplayTransactionNeeded));
-
-    // There should be no pending events
-    EXPECT_TRUE(mFlinger.mutablePendingHotplugEvents().empty());
-}
-
-TEST_F(DisplayTransactionTest, hotplugProcessesEnqueuedEventsIfCalledOnMainThread) {
-    constexpr int currentSequenceId = 123;
-    constexpr hwc2_display_t displayId1 = 456;
->>>>>>> 9eb96871
-
-    // --------------------------------------------------------------------
-    // Note:
-    // --------------------------------------------------------------------
-    // This test case is a bit tricky. We want to verify that
-    // onHotplugReceived() calls processDisplayHotplugEventsLocked(), but we
-    // don't really want to provide coverage for everything the later function
-    // does as there are specific tests for it.
-    // --------------------------------------------------------------------
-
-    // --------------------------------------------------------------------
-    // Preconditions
-
-    // Set the current sequence id for accepted events
-    mFlinger.mutableComposerSequenceId() = currentSequenceId;
-
-    // Set the main thread id so that the current thread does appear to be the
-    // main thread.
-    mFlinger.mutableMainThreadId() = std::this_thread::get_id();
-
-    // --------------------------------------------------------------------
-    // Call Expectations
-
-    // We expect invalidate() to be invoked once to trigger display transaction
-    // processing.
-    EXPECT_CALL(*mMessageQueue, invalidate()).Times(1);
-
-    // --------------------------------------------------------------------
-    // Invocation
-
-    // Simulate a disconnect on a display id that is not connected. This should
-    // be enqueued by onHotplugReceived(), and dequeued by
-    // processDisplayHotplugEventsLocked(), but then ignored as invalid.
-    mFlinger.onHotplugReceived(currentSequenceId, displayId1, HWC2::Connection::Disconnected);
-
-    // --------------------------------------------------------------------
-    // Postconditions
-
-    // The display transaction needed flag should be set.
-    EXPECT_TRUE(hasTransactionFlagSet(eDisplayTransactionNeeded));
-
-    // There should be no event queued on return, as it should have been
-    // processed.
-    EXPECT_TRUE(mFlinger.mutablePendingHotplugEvents().empty());
-}
-
-/* ------------------------------------------------------------------------
- * SurfaceFlinger::createDisplay
- */
-
-TEST_F(DisplayTransactionTest, createDisplaySetsCurrentStateForNonsecureDisplay) {
-    const String8 name("virtual.test");
-
-    // --------------------------------------------------------------------
-    // Call Expectations
-
-    // The call should notify the interceptor that a display was created.
-    EXPECT_CALL(*mSurfaceInterceptor, saveDisplayCreation(_)).Times(1);
-
-    // --------------------------------------------------------------------
-    // Invocation
-
-    sp<IBinder> displayToken = mFlinger.createDisplay(name, false);
-
-    // --------------------------------------------------------------------
-    // Postconditions
-
-    // The display should have been added to the current state
+
+    // The display should have been set up in the current display state
     ASSERT_TRUE(hasCurrentDisplayState(displayToken));
-<<<<<<< HEAD
     const auto& current = getCurrentDisplayState(displayToken);
     EXPECT_EQ(Case::Display::TYPE, current.type);
 
@@ -1315,6 +1422,7 @@
     // A virtual display was added to the current state, and it has a
     // surface(producer)
     sp<BBinder> displayToken = new BBinder();
+
     DisplayDeviceState info;
     info.type = Case::Display::TYPE;
     info.isSecure = static_cast<bool>(Case::Display::SECURE);
@@ -1322,27 +1430,10 @@
     sp<mock::GraphicBufferProducer> surface{new mock::GraphicBufferProducer()};
     info.surface = surface;
     mFlinger.mutableCurrentState().displays.add(displayToken, info);
-=======
-    const auto& display = getCurrentDisplayState(displayToken);
-    EXPECT_EQ(DisplayDevice::DISPLAY_VIRTUAL, display.type);
-    EXPECT_EQ(false, display.isSecure);
-    EXPECT_EQ(name.string(), display.displayName);
-
-    // --------------------------------------------------------------------
-    // Cleanup conditions
-
-    // Destroying the display invalidates the display state.
-    EXPECT_CALL(*mMessageQueue, invalidate()).Times(1);
-}
-
-TEST_F(DisplayTransactionTest, createDisplaySetsCurrentStateForSecureDisplay) {
-    const String8 name("virtual.test");
->>>>>>> 9eb96871
 
     // --------------------------------------------------------------------
     // Call Expectations
 
-<<<<<<< HEAD
     Case::Display::setupFramebufferConsumerBufferQueueCallExpectations(this);
     Case::Display::setupNativeWindowSurfaceCreationCallExpectations(this);
 
@@ -1364,666 +1455,24 @@
     Case::Display::setupHwcVirtualDisplayCreationCallExpectations(this);
     Case::WideColorSupport::setupComposerCallExpectations(this);
     Case::HdrSupport::setupComposerCallExpectations(this);
-=======
-    // The call should notify the interceptor that a display was created.
-    EXPECT_CALL(*mSurfaceInterceptor, saveDisplayCreation(_)).Times(1);
->>>>>>> 9eb96871
-
-    // --------------------------------------------------------------------
-    // Invocation
-
-<<<<<<< HEAD
+
+    // --------------------------------------------------------------------
+    // Invocation
+
     mFlinger.handleTransactionLocked(eDisplayTransactionNeeded);
-=======
-    sp<IBinder> displayToken = mFlinger.createDisplay(name, true);
->>>>>>> 9eb96871
-
-    // --------------------------------------------------------------------
-    // Postconditions
-
-<<<<<<< HEAD
+
+    // --------------------------------------------------------------------
+    // Postconditions
+
     // The display device should have been set up in the list of displays.
     verifyDisplayIsConnected<Case>(displayToken);
-=======
-    // The display should have been added to the current state
-    ASSERT_TRUE(hasCurrentDisplayState(displayToken));
-    const auto& display = getCurrentDisplayState(displayToken);
-    EXPECT_EQ(DisplayDevice::DISPLAY_VIRTUAL, display.type);
-    EXPECT_EQ(true, display.isSecure);
-    EXPECT_EQ(name.string(), display.displayName);
->>>>>>> 9eb96871
 
     // --------------------------------------------------------------------
     // Cleanup conditions
 
-<<<<<<< HEAD
     EXPECT_CALL(*mComposer, destroyVirtualDisplay(Case::Display::HWC_DISPLAY_ID))
             .WillOnce(Return(Error::NONE));
     EXPECT_CALL(*mConsumer, consumerDisconnect()).WillOnce(Return(NO_ERROR));
-=======
-    // Destroying the display invalidates the display state.
-    EXPECT_CALL(*mMessageQueue, invalidate()).Times(1);
-}
-
-/* ------------------------------------------------------------------------
- * SurfaceFlinger::destroyDisplay
- */
-
-TEST_F(DisplayTransactionTest, destroyDisplayClearsCurrentStateForDisplay) {
-    using Case = NonHwcVirtualDisplayCase;
-
-    // --------------------------------------------------------------------
-    // Preconditions
-
-    // A virtual display exists
-    auto existing = Case::Display::makeFakeExistingDisplayInjector(this);
-    existing.inject();
-
-    // --------------------------------------------------------------------
-    // Call Expectations
-
-    // The call should notify the interceptor that a display was created.
-    EXPECT_CALL(*mSurfaceInterceptor, saveDisplayDeletion(_)).Times(1);
-
-    // Destroying the display invalidates the display state.
-    EXPECT_CALL(*mMessageQueue, invalidate()).Times(1);
-
-    // --------------------------------------------------------------------
-    // Invocation
-
-    mFlinger.destroyDisplay(existing.token());
-
-    // --------------------------------------------------------------------
-    // Postconditions
-
-    // The display should have been removed from the current state
-    EXPECT_FALSE(hasCurrentDisplayState(existing.token()));
-
-    // Ths display should still exist in the drawing state
-    EXPECT_TRUE(hasDrawingDisplayState(existing.token()));
-
-    // The display transaction needed flasg should be set
-    EXPECT_TRUE(hasTransactionFlagSet(eDisplayTransactionNeeded));
-}
-
-TEST_F(DisplayTransactionTest, destroyDisplayHandlesUnknownDisplay) {
-    // --------------------------------------------------------------------
-    // Preconditions
-
-    sp<BBinder> displayToken = new BBinder();
-
-    // --------------------------------------------------------------------
-    // Invocation
-
-    mFlinger.destroyDisplay(displayToken);
-}
-
-/* ------------------------------------------------------------------------
- * SurfaceFlinger::resetDisplayState
- */
-
-TEST_F(DisplayTransactionTest, resetDisplayStateClearsState) {
-    using Case = NonHwcVirtualDisplayCase;
-
-    // --------------------------------------------------------------------
-    // Preconditions
-
-    // vsync is enabled and available
-    mFlinger.mutablePrimaryHWVsyncEnabled() = true;
-    mFlinger.mutableHWVsyncAvailable() = true;
-
-    // A display exists
-    auto existing = Case::Display::makeFakeExistingDisplayInjector(this);
-    existing.inject();
-
-    // --------------------------------------------------------------------
-    // Call Expectations
-
-    // The call disable vsyncs
-    EXPECT_CALL(*mEventControlThread, setVsyncEnabled(false)).Times(1);
-
-    // The call clears the current render engine surface
-    EXPECT_CALL(*mRenderEngine, resetCurrentSurface());
-
-    // --------------------------------------------------------------------
-    // Invocation
-
-    mFlinger.resetDisplayState();
-
-    // --------------------------------------------------------------------
-    // Postconditions
-
-    // vsyncs should be off and not available.
-    EXPECT_FALSE(mFlinger.mutablePrimaryHWVsyncEnabled());
-    EXPECT_FALSE(mFlinger.mutableHWVsyncAvailable());
-
-    // The display should have been removed from the display map.
-    EXPECT_FALSE(hasDisplayDevice(existing.token()));
-
-    // The display should still exist in the current state
-    EXPECT_TRUE(hasCurrentDisplayState(existing.token()));
-
-    // The display should have been removed from the drawing state
-    EXPECT_FALSE(hasDrawingDisplayState(existing.token()));
-}
-
-/* ------------------------------------------------------------------------
- * SurfaceFlinger::setupNewDisplayDeviceInternal
- */
-
-class SetupNewDisplayDeviceInternalTest : public DisplayTransactionTest {
-public:
-    template <typename T>
-    void setupNewDisplayDeviceInternalTest();
-};
-
-template <typename Case>
-void SetupNewDisplayDeviceInternalTest::setupNewDisplayDeviceInternalTest() {
-    const sp<BBinder> displayToken = new BBinder();
-    const sp<mock::DisplaySurface> displaySurface = new mock::DisplaySurface();
-    const sp<mock::GraphicBufferProducer> producer = new mock::GraphicBufferProducer();
-
-    // --------------------------------------------------------------------
-    // Preconditions
-
-    // Wide color displays support is configured appropriately
-    Case::WideColorSupport::injectConfigChange(this);
-
-    // The display is setup with the HWC.
-    Case::Display::injectHwcDisplay(this);
-
-    // SurfaceFlinger will use a test-controlled factory for native window
-    // surfaces.
-    injectFakeNativeWindowSurfaceFactory();
-
-    // --------------------------------------------------------------------
-    // Call Expectations
-
-    // Various native window calls will be made.
-    Case::Display::setupNativeWindowSurfaceCreationCallExpectations(this);
-
-    // TODO(b/69807179): SurfaceFlinger does not correctly get the active config.
-    // Case::Display::setupHwcGetActiveConfigCallExpectations(this)
-
-    Case::WideColorSupport::setupComposerCallExpectations(this);
-    Case::HdrSupport::setupComposerCallExpectations(this);
-
-    // --------------------------------------------------------------------
-    // Invocation
-
-    auto state = DisplayDeviceState(Case::Display::TYPE, static_cast<bool>(Case::Display::SECURE));
-    auto device = mFlinger.setupNewDisplayDeviceInternal(displayToken, Case::Display::TYPE, state,
-                                                         displaySurface, producer);
-
-    // --------------------------------------------------------------------
-    // Postconditions
-
-    ASSERT_TRUE(device != nullptr);
-    EXPECT_EQ(Case::Display::TYPE, device->getDisplayType());
-    EXPECT_EQ(static_cast<bool>(Case::Display::SECURE), device->isSecure());
-    EXPECT_EQ(Case::Display::WIDTH, device->getWidth());
-    EXPECT_EQ(Case::Display::HEIGHT, device->getHeight());
-    EXPECT_EQ(Case::WideColorSupport::WIDE_COLOR_SUPPORTED, device->hasWideColorGamut());
-    EXPECT_EQ(Case::HdrSupport::HDR10_SUPPORTED, device->hasHDR10Support());
-    EXPECT_EQ(Case::HdrSupport::HDR_HLG_SUPPORTED, device->hasHLGSupport());
-    EXPECT_EQ(Case::HdrSupport::HDR_DOLBY_VISION_SUPPORTED, device->hasDolbyVisionSupport());
-    EXPECT_EQ(Case::Display::HWC_ACTIVE_CONFIG_ID, device->getActiveConfig());
-}
-
-TEST_F(SetupNewDisplayDeviceInternalTest, createSimplePrimaryDisplay) {
-    setupNewDisplayDeviceInternalTest<SimplePrimaryDisplayCase>();
-}
-
-TEST_F(SetupNewDisplayDeviceInternalTest, createSimpleExternalDisplay) {
-    setupNewDisplayDeviceInternalTest<SimpleExternalDisplayCase>();
-}
-
-TEST_F(SetupNewDisplayDeviceInternalTest, createNonHwcVirtualDisplay) {
-    setupNewDisplayDeviceInternalTest<NonHwcVirtualDisplayCase>();
-}
-
-TEST_F(SetupNewDisplayDeviceInternalTest, createHwcVirtualDisplay) {
-    // We need to resize this so that the HWC thinks the virtual display
-    // is something it created.
-    mFlinger.mutableHwcDisplayData().resize(3);
-
-    setupNewDisplayDeviceInternalTest<HwcVirtualDisplayCase>();
-}
-
-TEST_F(SetupNewDisplayDeviceInternalTest, createWideColorP3Display) {
-    setupNewDisplayDeviceInternalTest<WideColorP3ColorimetricDisplayCase>();
-}
-
-TEST_F(SetupNewDisplayDeviceInternalTest, createWideColorP3EnhanceDisplay) {
-    setupNewDisplayDeviceInternalTest<WideColorP3EnhanceDisplayCase>();
-}
-
-TEST_F(SetupNewDisplayDeviceInternalTest, createHdr10Display) {
-    setupNewDisplayDeviceInternalTest<Hdr10DisplayCase>();
-}
-
-TEST_F(SetupNewDisplayDeviceInternalTest, createHdrHlgDisplay) {
-    setupNewDisplayDeviceInternalTest<HdrHlgDisplayCase>();
-}
-
-TEST_F(SetupNewDisplayDeviceInternalTest, createHdrDolbyVisionDisplay) {
-    setupNewDisplayDeviceInternalTest<HdrDolbyVisionDisplayCase>();
-}
-
-/* ------------------------------------------------------------------------
- * SurfaceFlinger::handleTransactionLocked(eDisplayTransactionNeeded)
- */
-
-class HandleTransactionLockedTest : public DisplayTransactionTest {
-public:
-    template <typename Case>
-    void setupCommonPreconditions();
-
-    template <typename Case>
-    void setupCommonCallExpectationsForConnectProcessing();
-
-    template <typename Case>
-    void setupCommonCallExpectationsForDisconnectProcessing();
-
-    template <typename Case>
-    void processesHotplugConnectCommon();
-
-    template <typename Case>
-    void ignoresHotplugConnectCommon();
-
-    template <typename Case>
-    void processesHotplugDisconnectCommon();
-
-    template <typename Case>
-    void verifyDisplayIsConnected(const sp<IBinder>& displayToken);
-
-    template <typename Case>
-    void verifyPhysicalDisplayIsConnected();
-
-    void verifyDisplayIsNotConnected(const sp<IBinder>& displayToken);
-};
-
-template <typename Case>
-void HandleTransactionLockedTest::setupCommonPreconditions() {
-    // Wide color displays support is configured appropriately
-    Case::WideColorSupport::injectConfigChange(this);
-
-    // SurfaceFlinger will use a test-controlled factory for BufferQueues
-    injectFakeBufferQueueFactory();
-
-    // SurfaceFlinger will use a test-controlled factory for native window
-    // surfaces.
-    injectFakeNativeWindowSurfaceFactory();
-}
-
-template <typename Case>
-void HandleTransactionLockedTest::setupCommonCallExpectationsForConnectProcessing() {
-    Case::Display::setupHwcHotplugCallExpectations(this);
-
-    Case::Display::setupFramebufferConsumerBufferQueueCallExpectations(this);
-    Case::Display::setupFramebufferProducerBufferQueueCallExpectations(this);
-    Case::Display::setupNativeWindowSurfaceCreationCallExpectations(this);
-    Case::Display::setupHwcGetActiveConfigCallExpectations(this);
-
-    Case::WideColorSupport::setupComposerCallExpectations(this);
-    Case::HdrSupport::setupComposerCallExpectations(this);
-
-    EXPECT_CALL(*mSurfaceInterceptor, saveDisplayCreation(_)).Times(1);
-    EXPECT_CALL(*mEventThread, onHotplugReceived(Case::Display::TYPE, true)).Times(1);
-}
-
-template <typename Case>
-void HandleTransactionLockedTest::setupCommonCallExpectationsForDisconnectProcessing() {
-    EXPECT_CALL(*mSurfaceInterceptor, saveDisplayDeletion(_)).Times(1);
-    EXPECT_CALL(*mEventThread, onHotplugReceived(Case::Display::TYPE, false)).Times(1);
-}
-
-template <typename Case>
-void HandleTransactionLockedTest::verifyDisplayIsConnected(const sp<IBinder>& displayToken) {
-    // The display device should have been set up in the list of displays.
-    ASSERT_TRUE(hasDisplayDevice(displayToken));
-    const auto& device = getDisplayDevice(displayToken);
-    EXPECT_EQ(static_cast<bool>(Case::Display::SECURE), device->isSecure());
-    EXPECT_EQ(Case::Display::TYPE == DisplayDevice::DISPLAY_PRIMARY, device->isPrimary());
-
-    // The display should have been set up in the current display state
-    ASSERT_TRUE(hasCurrentDisplayState(displayToken));
-    const auto& current = getCurrentDisplayState(displayToken);
-    EXPECT_EQ(Case::Display::TYPE, current.type);
-
-    // The display should have been set up in the drawing display state
-    ASSERT_TRUE(hasDrawingDisplayState(displayToken));
-    const auto& draw = getDrawingDisplayState(displayToken);
-    EXPECT_EQ(Case::Display::TYPE, draw.type);
-}
-
-template <typename Case>
-void HandleTransactionLockedTest::verifyPhysicalDisplayIsConnected() {
-    // HWComposer should have an entry for the display
-    EXPECT_TRUE(hasHwcDisplay(Case::Display::HWC_DISPLAY_ID));
-
-    // The display should be set up as a built-in display.
-    static_assert(0 <= Case::Display::TYPE &&
-                          Case::Display::TYPE < DisplayDevice::NUM_BUILTIN_DISPLAY_TYPES,
-                  "Must use a valid physical display type index for the fixed-size array");
-    auto& displayToken = mFlinger.mutableBuiltinDisplays()[Case::Display::TYPE];
-    ASSERT_TRUE(displayToken != nullptr);
-
-    verifyDisplayIsConnected<Case>(displayToken);
-}
-
-void HandleTransactionLockedTest::verifyDisplayIsNotConnected(const sp<IBinder>& displayToken) {
-    EXPECT_FALSE(hasDisplayDevice(displayToken));
-    EXPECT_FALSE(hasCurrentDisplayState(displayToken));
-    EXPECT_FALSE(hasDrawingDisplayState(displayToken));
-}
-
-template <typename Case>
-void HandleTransactionLockedTest::processesHotplugConnectCommon() {
-    // --------------------------------------------------------------------
-    // Preconditions
-
-    setupCommonPreconditions<Case>();
-
-    // A hotplug connect event is enqueued for a display
-    Case::Display::injectPendingHotplugEvent(this, HWC2::Connection::Connected);
-
-    // --------------------------------------------------------------------
-    // Call Expectations
-
-    EXPECT_CALL(*mComposer, isUsingVrComposer()).WillOnce(Return(false));
-
-    setupCommonCallExpectationsForConnectProcessing<Case>();
-
-    // --------------------------------------------------------------------
-    // Invocation
-
-    mFlinger.handleTransactionLocked(eDisplayTransactionNeeded);
-
-    // --------------------------------------------------------------------
-    // Postconditions
-
-    verifyPhysicalDisplayIsConnected<Case>();
-
-    // --------------------------------------------------------------------
-    // Cleanup conditions
-
-    EXPECT_CALL(*mComposer,
-                setVsyncEnabled(Case::Display::HWC_DISPLAY_ID, IComposerClient::Vsync::DISABLE))
-            .WillOnce(Return(Error::NONE));
-    EXPECT_CALL(*mConsumer, consumerDisconnect()).WillOnce(Return(NO_ERROR));
-}
-
-template <typename Case>
-void HandleTransactionLockedTest::ignoresHotplugConnectCommon() {
-    // --------------------------------------------------------------------
-    // Preconditions
-
-    setupCommonPreconditions<Case>();
-
-    // A hotplug connect event is enqueued for a display
-    Case::Display::injectPendingHotplugEvent(this, HWC2::Connection::Connected);
-
-    // --------------------------------------------------------------------
-    // Invocation
-
-    mFlinger.handleTransactionLocked(eDisplayTransactionNeeded);
-
-    // --------------------------------------------------------------------
-    // Postconditions
-
-    // HWComposer should not have an entry for the display
-    EXPECT_FALSE(hasHwcDisplay(Case::Display::HWC_DISPLAY_ID));
-}
-
-template <typename Case>
-void HandleTransactionLockedTest::processesHotplugDisconnectCommon() {
-    // --------------------------------------------------------------------
-    // Preconditions
-
-    setupCommonPreconditions<Case>();
-
-    // A hotplug disconnect event is enqueued for a display
-    Case::Display::injectPendingHotplugEvent(this, HWC2::Connection::Disconnected);
-
-    // The display is already completely set up.
-    Case::Display::injectHwcDisplay(this);
-    auto existing = Case::Display::makeFakeExistingDisplayInjector(this);
-    existing.inject();
-
-    // --------------------------------------------------------------------
-    // Call Expectations
-
-    EXPECT_CALL(*mComposer, isUsingVrComposer()).WillRepeatedly(Return(false));
-
-    setupCommonCallExpectationsForDisconnectProcessing<Case>();
-
-    // --------------------------------------------------------------------
-    // Invocation
-
-    mFlinger.handleTransactionLocked(eDisplayTransactionNeeded);
-
-    // --------------------------------------------------------------------
-    // Postconditions
-
-    // HWComposer should not have an entry for the display
-    EXPECT_FALSE(hasHwcDisplay(Case::Display::HWC_DISPLAY_ID));
-
-    // The display should not be set up as a built-in display.
-    ASSERT_TRUE(0 <= Case::Display::TYPE &&
-                Case::Display::TYPE < DisplayDevice::NUM_BUILTIN_DISPLAY_TYPES);
-    auto displayToken = mFlinger.mutableBuiltinDisplays()[Case::Display::TYPE];
-    EXPECT_TRUE(displayToken == nullptr);
-
-    // The existing token should have been removed
-    verifyDisplayIsNotConnected(existing.token());
-}
-
-TEST_F(HandleTransactionLockedTest, processesHotplugConnectPrimaryDisplay) {
-    processesHotplugConnectCommon<SimplePrimaryDisplayCase>();
-}
-
-TEST_F(HandleTransactionLockedTest,
-       processesHotplugConnectPrimaryDisplayWithExternalAlreadyConnected) {
-    // Inject an external display.
-    ExternalDisplayVariant::injectHwcDisplay(this);
-
-    processesHotplugConnectCommon<SimplePrimaryDisplayCase>();
-}
-
-TEST_F(HandleTransactionLockedTest, processesHotplugConnectExternalDisplay) {
-    // Inject a primary display.
-    PrimaryDisplayVariant::injectHwcDisplay(this);
-
-    processesHotplugConnectCommon<SimpleExternalDisplayCase>();
-}
-
-TEST_F(HandleTransactionLockedTest, ignoresHotplugConnectIfPrimaryAndExternalAlreadyConnected) {
-    // Inject both a primary and external display.
-    PrimaryDisplayVariant::injectHwcDisplay(this);
-    ExternalDisplayVariant::injectHwcDisplay(this);
-
-    EXPECT_CALL(*mComposer, isUsingVrComposer()).WillRepeatedly(Return(false));
-
-    ignoresHotplugConnectCommon<SimpleTertiaryDisplayCase>();
-}
-
-TEST_F(HandleTransactionLockedTest, ignoresHotplugConnectIfExternalForVrComposer) {
-    // Inject a primary display.
-    PrimaryDisplayVariant::injectHwcDisplay(this);
-
-    EXPECT_CALL(*mComposer, isUsingVrComposer()).WillRepeatedly(Return(true));
-
-    ignoresHotplugConnectCommon<SimpleExternalDisplayCase>();
-}
-
-TEST_F(HandleTransactionLockedTest, processHotplugDisconnectPrimaryDisplay) {
-    processesHotplugDisconnectCommon<SimplePrimaryDisplayCase>();
-}
-
-TEST_F(HandleTransactionLockedTest, processHotplugDisconnectExternalDisplay) {
-    processesHotplugDisconnectCommon<SimpleExternalDisplayCase>();
-}
-
-TEST_F(HandleTransactionLockedTest, processesHotplugConnectThenDisconnectPrimary) {
-    using Case = SimplePrimaryDisplayCase;
-
-    // --------------------------------------------------------------------
-    // Preconditions
-
-    setupCommonPreconditions<Case>();
-
-    // A hotplug connect event is enqueued for a display
-    Case::Display::injectPendingHotplugEvent(this, HWC2::Connection::Connected);
-    // A hotplug disconnect event is also enqueued for the same display
-    Case::Display::injectPendingHotplugEvent(this, HWC2::Connection::Disconnected);
-
-    // --------------------------------------------------------------------
-    // Call Expectations
-
-    EXPECT_CALL(*mComposer, isUsingVrComposer()).WillRepeatedly(Return(false));
-
-    setupCommonCallExpectationsForConnectProcessing<Case>();
-    setupCommonCallExpectationsForDisconnectProcessing<Case>();
-
-    EXPECT_CALL(*mComposer,
-                setVsyncEnabled(Case::Display::HWC_DISPLAY_ID, IComposerClient::Vsync::DISABLE))
-            .WillOnce(Return(Error::NONE));
-    EXPECT_CALL(*mConsumer, consumerDisconnect()).WillOnce(Return(NO_ERROR));
-
-    // --------------------------------------------------------------------
-    // Invocation
-
-    mFlinger.handleTransactionLocked(eDisplayTransactionNeeded);
-
-    // --------------------------------------------------------------------
-    // Postconditions
-
-    // HWComposer should not have an entry for the display
-    EXPECT_FALSE(hasHwcDisplay(Case::Display::HWC_DISPLAY_ID));
-
-    // The display should not be set up as a primary built-in display.
-    ASSERT_TRUE(0 <= Case::Display::TYPE &&
-                Case::Display::TYPE < DisplayDevice::NUM_BUILTIN_DISPLAY_TYPES);
-    auto displayToken = mFlinger.mutableBuiltinDisplays()[Case::Display::TYPE];
-    EXPECT_TRUE(displayToken == nullptr);
-}
-
-TEST_F(HandleTransactionLockedTest, processesHotplugDisconnectThenConnectPrimary) {
-    using Case = SimplePrimaryDisplayCase;
-
-    // --------------------------------------------------------------------
-    // Preconditions
-
-    setupCommonPreconditions<Case>();
-
-    // The display is already completely set up.
-    Case::Display::injectHwcDisplay(this);
-    auto existing = Case::Display::makeFakeExistingDisplayInjector(this);
-    existing.inject();
-
-    // A hotplug disconnect event is enqueued for a display
-    Case::Display::injectPendingHotplugEvent(this, HWC2::Connection::Disconnected);
-    // A hotplug connect event is also enqueued for the same display
-    Case::Display::injectPendingHotplugEvent(this, HWC2::Connection::Connected);
-
-    // --------------------------------------------------------------------
-    // Call Expectations
-
-    EXPECT_CALL(*mComposer, isUsingVrComposer()).WillRepeatedly(Return(false));
-
-    setupCommonCallExpectationsForConnectProcessing<Case>();
-    setupCommonCallExpectationsForDisconnectProcessing<Case>();
-
-    // --------------------------------------------------------------------
-    // Invocation
-
-    mFlinger.handleTransactionLocked(eDisplayTransactionNeeded);
-
-    // --------------------------------------------------------------------
-    // Postconditions
-
-    // The existing token should have been removed
-    verifyDisplayIsNotConnected(existing.token());
-    static_assert(0 <= Case::Display::TYPE &&
-                          Case::Display::TYPE < DisplayDevice::NUM_BUILTIN_DISPLAY_TYPES,
-                  "Display type must be a built-in display");
-    EXPECT_NE(existing.token(), mFlinger.mutableBuiltinDisplays()[Case::Display::TYPE]);
-
-    // A new display should be connected in its place
-
-    verifyPhysicalDisplayIsConnected<Case>();
-
-    // --------------------------------------------------------------------
-    // Cleanup conditions
-
-    EXPECT_CALL(*mComposer,
-                setVsyncEnabled(Case::Display::HWC_DISPLAY_ID, IComposerClient::Vsync::DISABLE))
-            .WillOnce(Return(Error::NONE));
-    EXPECT_CALL(*mConsumer, consumerDisconnect()).WillOnce(Return(NO_ERROR));
-}
-
-TEST_F(HandleTransactionLockedTest, processesVirtualDisplayAdded) {
-    using Case = HwcVirtualDisplayCase;
-
-    // --------------------------------------------------------------------
-    // Preconditions
-
-    // The HWC supports at least one virtual display
-    injectMockComposer(1);
-
-    setupCommonPreconditions<Case>();
-
-    // A virtual display was added to the current state, and it has a
-    // surface(producer)
-    sp<BBinder> displayToken = new BBinder();
-    DisplayDeviceState info(Case::Display::TYPE, static_cast<bool>(Case::Display::SECURE));
-    sp<mock::GraphicBufferProducer> surface{new mock::GraphicBufferProducer()};
-    info.surface = surface;
-    mFlinger.mutableCurrentState().displays.add(displayToken, info);
-
-    // --------------------------------------------------------------------
-    // Call Expectations
-
-    Case::Display::setupFramebufferConsumerBufferQueueCallExpectations(this);
-    Case::Display::setupNativeWindowSurfaceCreationCallExpectations(this);
-
-    EXPECT_CALL(*surface, query(NATIVE_WINDOW_WIDTH, _))
-            .WillRepeatedly(DoAll(SetArgPointee<1>(Case::Display::WIDTH), Return(NO_ERROR)));
-    EXPECT_CALL(*surface, query(NATIVE_WINDOW_HEIGHT, _))
-            .WillRepeatedly(DoAll(SetArgPointee<1>(Case::Display::HEIGHT), Return(NO_ERROR)));
-    EXPECT_CALL(*surface, query(NATIVE_WINDOW_FORMAT, _))
-            .WillRepeatedly(DoAll(SetArgPointee<1>(DEFAULT_VIRTUAL_DISPLAY_SURFACE_FORMAT),
-                                  Return(NO_ERROR)));
-    EXPECT_CALL(*surface, query(NATIVE_WINDOW_CONSUMER_USAGE_BITS, _))
-            .WillRepeatedly(DoAll(SetArgPointee<1>(0), Return(NO_ERROR)));
-
-    EXPECT_CALL(*surface, setAsyncMode(true)).Times(1);
-
-    EXPECT_CALL(*mProducer, connect(_, _, _, _)).Times(1);
-    EXPECT_CALL(*mProducer, disconnect(_, _)).Times(1);
-
-    Case::Display::setupHwcVirtualDisplayCreationCallExpectations(this);
-    Case::WideColorSupport::setupComposerCallExpectations(this);
-    Case::HdrSupport::setupComposerCallExpectations(this);
-
-    // --------------------------------------------------------------------
-    // Invocation
-
-    mFlinger.handleTransactionLocked(eDisplayTransactionNeeded);
-
-    // --------------------------------------------------------------------
-    // Postconditions
-
-    // The display device should have been set up in the list of displays.
-    verifyDisplayIsConnected<Case>(displayToken);
-
-    // --------------------------------------------------------------------
-    // Cleanup conditions
-
-    EXPECT_CALL(*mComposer, destroyVirtualDisplay(Case::Display::HWC_DISPLAY_ID))
-            .WillOnce(Return(Error::NONE));
-    EXPECT_CALL(*mConsumer, consumerDisconnect()).WillOnce(Return(NO_ERROR));
 }
 
 TEST_F(HandleTransactionLockedTest, processesVirtualDisplayAddedWithNoSurface) {
@@ -2040,7 +1489,11 @@
     // A virtual display was added to the current state, but it does not have a
     // surface.
     sp<BBinder> displayToken = new BBinder();
-    DisplayDeviceState info(Case::Display::TYPE, static_cast<bool>(Case::Display::SECURE));
+
+    DisplayDeviceState info;
+    info.type = Case::Display::TYPE;
+    info.isSecure =  static_cast<bool>(Case::Display::SECURE);
+
     mFlinger.mutableCurrentState().displays.add(displayToken, info);
 
     // --------------------------------------------------------------------
@@ -2285,78 +1738,6 @@
     // Invocation
 
     mFlinger.handleTransactionLocked(eDisplayTransactionNeeded);
->>>>>>> 9eb96871
-}
-
-TEST_F(HandleTransactionLockedTest, processesVirtualDisplayAddedWithNoSurface) {
-    using Case = HwcVirtualDisplayCase;
-
-    // --------------------------------------------------------------------
-    // Preconditions
-
-    // The HWC supports at least one virtual display
-    injectMockComposer(1);
-
-    setupCommonPreconditions<Case>();
-
-    // A virtual display was added to the current state, but it does not have a
-    // surface.
-    sp<BBinder> displayToken = new BBinder();
-
-    DisplayDeviceState info;
-    info.type = Case::Display::TYPE;
-    info.isSecure =  static_cast<bool>(Case::Display::SECURE);
-
-    mFlinger.mutableCurrentState().displays.add(displayToken, info);
-
-    // --------------------------------------------------------------------
-    // Call Expectations
-
-    // --------------------------------------------------------------------
-    // Invocation
-
-    mFlinger.handleTransactionLocked(eDisplayTransactionNeeded);
-
-    // --------------------------------------------------------------------
-    // Postconditions
-
-    // There will not be a display device set up.
-    EXPECT_FALSE(hasDisplayDevice(displayToken));
-
-    // The drawing display state will be set from the current display state.
-    ASSERT_TRUE(hasDrawingDisplayState(displayToken));
-    const auto& draw = getDrawingDisplayState(displayToken);
-    EXPECT_EQ(Case::Display::TYPE, draw.type);
-}
-
-TEST_F(HandleTransactionLockedTest, processesVirtualDisplayRemoval) {
-    using Case = HwcVirtualDisplayCase;
-
-    // --------------------------------------------------------------------
-    // Preconditions
-
-    // A virtual display is set up but is removed from the current state.
-    mFlinger.mutableHwcDisplayData().resize(3);
-    Case::Display::injectHwcDisplay(this);
-    auto existing = Case::Display::makeFakeExistingDisplayInjector(this);
-    existing.inject();
-    mFlinger.mutableCurrentState().displays.removeItem(existing.token());
-
-    // --------------------------------------------------------------------
-    // Call Expectations
-
-    EXPECT_CALL(*mComposer, isUsingVrComposer()).WillRepeatedly(Return(false));
-
-    // --------------------------------------------------------------------
-    // Invocation
-
-    mFlinger.handleTransactionLocked(eDisplayTransactionNeeded);
-
-    // --------------------------------------------------------------------
-    // Postconditions
-
-    // The existing token should have been removed
-    verifyDisplayIsNotConnected(existing.token());
 }
 
 } // namespace

--- conflicted
+++ resolved
@@ -110,11 +110,7 @@
     // Utility methods
     //
     static Source fbSourceForCompositionType(CompositionType type);
-<<<<<<< HEAD
-    status_t dequeueBuffer(Source source, uint32_t format,
-=======
     status_t dequeueBuffer(Source source, uint32_t format, uint32_t usage,
->>>>>>> 1ee45c2d
             int* sslot, sp<Fence>* fence);
     void updateQueueBufferOutput(const QueueBufferOutput& qbo);
     void resetPerFrameState();
@@ -136,28 +132,18 @@
     const int32_t mDisplayId;
     const String8 mDisplayName;
     sp<IGraphicBufferProducer> mSource[2]; // indexed by SOURCE_*
-<<<<<<< HEAD
-=======
     uint32_t mDefaultOutputFormat;
->>>>>>> 1ee45c2d
 
     //
     // Inter-frame state
     //
 
-<<<<<<< HEAD
-    // To avoid buffer reallocations, we track the buffer usage requested by
-    // the GLES driver in dequeueBuffer so we can use the same flags on
-    // HWC-only frames.
-    uint32_t mProducerUsage;
-=======
     // To avoid buffer reallocations, we track the buffer usage and format
     // we used on the previous frame and use it again on the new frame. If
     // the composition type changes or the GLES driver starts requesting
     // different usage/format, we'll get a new buffer.
     uint32_t mOutputFormat;
     uint32_t mOutputUsage;
->>>>>>> 1ee45c2d
 
     // Since we present a single producer interface to the GLES driver, but
     // are internally muxing between the sink and scratch producers, we have

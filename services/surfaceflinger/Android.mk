--- conflicted
+++ resolved
@@ -116,8 +116,6 @@
         LOCAL_C_INCLUDES += hardware/samsung/$(TARGET_BOARD_PLATFORM)/include
 endif
 
-<<<<<<< HEAD
-=======
 ifeq ($(TARGET_USES_QCOM_BSP), true)
 ifneq ($(TARGET_QCOM_DISPLAY_VARIANT),)
     LOCAL_C_INCLUDES += hardware/qcom/display-$(TARGET_QCOM_DISPLAY_VARIANT)/libgralloc
@@ -127,7 +125,6 @@
     LOCAL_CFLAGS += -DQCOM_BSP
 endif
 
->>>>>>> af9660a3
 LOCAL_MODULE:= libsurfaceflinger
 
 include $(BUILD_SHARED_LIBRARY)

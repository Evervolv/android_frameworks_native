--- conflicted
+++ resolved
@@ -384,17 +384,14 @@
         mThread(new DispSyncThread(name)) {
 
     mThread->run("DispSync", PRIORITY_URGENT_DISPLAY + PRIORITY_MORE_FAVORABLE);
-<<<<<<< HEAD
     android_set_rt_ioprio(mThread->getTid(), 1);
-=======
+
     // set DispSync to SCHED_FIFO to minimize jitter
     struct sched_param param = {0};
     param.sched_priority = 1;
     if (sched_setscheduler(mThread->getTid(), SCHED_FIFO, &param) != 0) {
         ALOGE("Couldn't set SCHED_FIFO for DispSyncThread");
     }
-
->>>>>>> a23cc82b
 
     reset();
     beginResync();

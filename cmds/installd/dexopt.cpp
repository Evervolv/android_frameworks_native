--- conflicted
+++ resolved
@@ -1478,12 +1478,7 @@
         LOG_FATAL("dexopt flags contains unknown fields\n");
     }
 
-<<<<<<< HEAD
     bool is_public = (dexopt_flags & DEXOPT_PUBLIC) != 0;
-    bool vm_safe_mode = (dexopt_flags & DEXOPT_SAFEMODE) != 0;
-=======
-    bool is_public = ((dexopt_flags & DEXOPT_PUBLIC) != 0);
->>>>>>> 7827bcc3
     bool debuggable = (dexopt_flags & DEXOPT_DEBUGGABLE) != 0;
     bool boot_complete = (dexopt_flags & DEXOPT_BOOTCOMPLETE) != 0;
     bool profile_guided = (dexopt_flags & DEXOPT_PROFILE_GUIDED) != 0;

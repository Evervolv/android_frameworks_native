/*
**
** Copyright 2008, The Android Open Source Project
**
** Licensed under the Apache License, Version 2.0 (the "License");
** you may not use this file except in compliance with the License.
** You may obtain a copy of the License at
**
**     http://www.apache.org/licenses/LICENSE-2.0
**
** Unless required by applicable law or agreed to in writing, software
** distributed under the License is distributed on an "AS IS" BASIS,
** WITHOUT WARRANTIES OR CONDITIONS OF ANY KIND, either express or implied.
** See the License for the specific language governing permissions and
** limitations under the License.
*/

#ifndef COMMANDS_H_
#define COMMANDS_H_

#include <inttypes.h>
#include <unistd.h>

#include <vector>
#include <unordered_map>

#include <android-base/macros.h>
#include <binder/BinderService.h>
#include <cutils/multiuser.h>

#include "android/os/BnInstalld.h"
#include "installd_constants.h"

namespace android {
namespace installd {

class InstalldNativeService : public BinderService<InstalldNativeService>, public os::BnInstalld {
public:
    static status_t start();
    static char const* getServiceName() { return "installd"; }
    virtual status_t dump(int fd, const Vector<String16> &args) override;

    binder::Status createUserData(const std::optional<std::string>& uuid, int32_t userId,
            int32_t userSerial, int32_t flags);
    binder::Status destroyUserData(const std::optional<std::string>& uuid, int32_t userId,
            int32_t flags);

    binder::Status createAppData(const std::optional<std::string>& uuid,
            const std::string& packageName, int32_t userId, int32_t flags, int32_t appId,
            const std::string& seInfo, int32_t targetSdkVersion, int64_t* _aidl_return);
    binder::Status restoreconAppData(const std::optional<std::string>& uuid,
            const std::string& packageName, int32_t userId, int32_t flags, int32_t appId,
            const std::string& seInfo);
    binder::Status migrateAppData(const std::optional<std::string>& uuid,
            const std::string& packageName, int32_t userId, int32_t flags);
    binder::Status clearAppData(const std::optional<std::string>& uuid,
            const std::string& packageName, int32_t userId, int32_t flags, int64_t ceDataInode);
    binder::Status destroyAppData(const std::optional<std::string>& uuid,
            const std::string& packageName, int32_t userId, int32_t flags, int64_t ceDataInode);

    binder::Status fixupAppData(const std::optional<std::string>& uuid, int32_t flags);

    binder::Status snapshotAppData(const std::optional<std::string>& volumeUuid,
            const std::string& packageName, const int32_t user, const int32_t snapshotId,
            int32_t storageFlags, int64_t* _aidl_return);
    binder::Status restoreAppDataSnapshot(const std::optional<std::string>& volumeUuid,
            const std::string& packageName, const int32_t appId, const std::string& seInfo,
            const int32_t user, const int32_t snapshotId, int32_t storageFlags);
    binder::Status destroyAppDataSnapshot(const std::optional<std::string> &volumeUuid,
            const std::string& packageName, const int32_t user, const int64_t ceSnapshotInode,
            const int32_t snapshotId, int32_t storageFlags);

    binder::Status getAppSize(const std::optional<std::string>& uuid,
            const std::vector<std::string>& packageNames, int32_t userId, int32_t flags,
            int32_t appId, const std::vector<int64_t>& ceDataInodes,
            const std::vector<std::string>& codePaths, std::vector<int64_t>* _aidl_return);
    binder::Status getUserSize(const std::optional<std::string>& uuid,
            int32_t userId, int32_t flags, const std::vector<int32_t>& appIds,
            std::vector<int64_t>* _aidl_return);
    binder::Status getExternalSize(const std::optional<std::string>& uuid,
            int32_t userId, int32_t flags, const std::vector<int32_t>& appIds,
            std::vector<int64_t>* _aidl_return);

    binder::Status setAppQuota(const std::optional<std::string>& uuid,
            int32_t userId, int32_t appId, int64_t cacheQuota);

    binder::Status moveCompleteApp(const std::optional<std::string>& fromUuid,
            const std::optional<std::string>& toUuid, const std::string& packageName,
            const std::string& dataAppName, int32_t appId, const std::string& seInfo,
            int32_t targetSdkVersion);

    binder::Status dexopt(const std::string& apkPath, int32_t uid,
            const std::optional<std::string>& packageName, const std::string& instructionSet,
            int32_t dexoptNeeded, const std::optional<std::string>& outputPath, int32_t dexFlags,
            const std::string& compilerFilter, const std::optional<std::string>& uuid,
            const std::optional<std::string>& classLoaderContext,
            const std::optional<std::string>& seInfo, bool downgrade,
            int32_t targetSdkVersion, const std::optional<std::string>& profileName,
            const std::optional<std::string>& dexMetadataPath,
            const std::optional<std::string>& compilationReason);

    binder::Status compileLayouts(const std::string& apkPath, const std::string& packageName,
                                  const std::string& outDexFile, int uid, bool* _aidl_return);

    binder::Status rmdex(const std::string& codePath, const std::string& instructionSet);

    binder::Status mergeProfiles(int32_t uid, const std::string& packageName,
            const std::string& profileName, bool* _aidl_return);
    binder::Status dumpProfiles(int32_t uid, const std::string& packageName,
            const std::string& profileName, const std::string& codePath, bool* _aidl_return);
    binder::Status copySystemProfile(const std::string& systemProfile,
            int32_t uid, const std::string& packageName, const std::string& profileName,
            bool* _aidl_return);
    binder::Status clearAppProfiles(const std::string& packageName, const std::string& profileName);
    binder::Status destroyAppProfiles(const std::string& packageName);

    binder::Status createProfileSnapshot(int32_t appId, const std::string& packageName,
            const std::string& profileName, const std::string& classpath, bool* _aidl_return);
    binder::Status destroyProfileSnapshot(const std::string& packageName,
            const std::string& profileName);

    binder::Status idmap(const std::string& targetApkPath, const std::string& overlayApkPath,
            int32_t uid);
    binder::Status removeIdmap(const std::string& overlayApkPath);
    binder::Status rmPackageDir(const std::string& packageDir);
<<<<<<< HEAD
    binder::Status markBootComplete(const std::string& instructionSet);
    binder::Status freeCache(const std::optional<std::string>& uuid, int64_t targetFreeBytes,
=======
    binder::Status freeCache(const std::unique_ptr<std::string>& uuid, int64_t targetFreeBytes,
>>>>>>> ca342596
            int64_t cacheReservedBytes, int32_t flags);
    binder::Status linkNativeLibraryDirectory(const std::optional<std::string>& uuid,
            const std::string& packageName, const std::string& nativeLibPath32, int32_t userId);
    binder::Status createOatDir(const std::string& oatDir, const std::string& instructionSet);
    binder::Status linkFile(const std::string& relativePath, const std::string& fromBase,
            const std::string& toBase);
    binder::Status moveAb(const std::string& apkPath, const std::string& instructionSet,
            const std::string& outputPath);
    binder::Status deleteOdex(const std::string& apkPath, const std::string& instructionSet,
            const std::optional<std::string>& outputPath);
    binder::Status installApkVerity(const std::string& filePath,
            android::base::unique_fd verityInput, int32_t contentSize);
    binder::Status assertFsverityRootHashMatches(const std::string& filePath,
            const std::vector<uint8_t>& expectedHash);
    binder::Status reconcileSecondaryDexFile(const std::string& dexPath,
        const std::string& packageName, int32_t uid, const std::vector<std::string>& isa,
        const std::optional<std::string>& volumeUuid, int32_t storage_flag, bool* _aidl_return);
    binder::Status hashSecondaryDexFile(const std::string& dexPath,
        const std::string& packageName, int32_t uid, const std::optional<std::string>& volumeUuid,
        int32_t storageFlag, std::vector<uint8_t>* _aidl_return);

    binder::Status invalidateMounts();
    binder::Status isQuotaSupported(const std::optional<std::string>& volumeUuid,
            bool* _aidl_return);

    binder::Status prepareAppProfile(const std::string& packageName,
            int32_t userId, int32_t appId, const std::string& profileName,
            const std::string& codePath, const std::optional<std::string>& dexMetadata,
            bool* _aidl_return);

    binder::Status migrateLegacyObbData();

private:
    std::recursive_mutex mLock;

    std::recursive_mutex mMountsLock;
    std::recursive_mutex mQuotasLock;

    /* Map of all storage mounts from source to target */
    std::unordered_map<std::string, std::string> mStorageMounts;

    /* Map from UID to cache quota size */
    std::unordered_map<uid_t, int64_t> mCacheQuotas;

    std::string findDataMediaPath(const std::optional<std::string>& uuid, userid_t userid);
};

}  // namespace installd
}  // namespace android

#endif  // COMMANDS_H_<|MERGE_RESOLUTION|>--- conflicted
+++ resolved
@@ -123,12 +123,7 @@
             int32_t uid);
     binder::Status removeIdmap(const std::string& overlayApkPath);
     binder::Status rmPackageDir(const std::string& packageDir);
-<<<<<<< HEAD
-    binder::Status markBootComplete(const std::string& instructionSet);
     binder::Status freeCache(const std::optional<std::string>& uuid, int64_t targetFreeBytes,
-=======
-    binder::Status freeCache(const std::unique_ptr<std::string>& uuid, int64_t targetFreeBytes,
->>>>>>> ca342596
             int64_t cacheReservedBytes, int32_t flags);
     binder::Status linkNativeLibraryDirectory(const std::optional<std::string>& uuid,
             const std::string& packageName, const std::string& nativeLibPath32, int32_t userId);

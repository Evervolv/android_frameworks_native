LOCAL_PATH:= $(call my-dir)
include $(CLEAR_VARS)

LOCAL_SRC_FILES:= \
	IGraphicBufferConsumer.cpp \
	IConsumerListener.cpp \
	BitTube.cpp \
	BufferItemConsumer.cpp \
	BufferQueue.cpp \
	ConsumerBase.cpp \
	CpuConsumer.cpp \
	DisplayEventReceiver.cpp \
	GLConsumer.cpp \
	GraphicBufferAlloc.cpp \
	GuiConfig.cpp \
	IDisplayEventConnection.cpp \
	IGraphicBufferAlloc.cpp \
	IGraphicBufferProducer.cpp \
	ISensorEventConnection.cpp \
	ISensorServer.cpp \
	ISurfaceComposer.cpp \
	ISurfaceComposerClient.cpp \
	LayerState.cpp \
	Sensor.cpp \
	SensorEventQueue.cpp \
	SensorManager.cpp \
	Surface.cpp \
	SurfaceControl.cpp \
	SurfaceComposerClient.cpp \
	SyncFeatures.cpp \

LOCAL_SHARED_LIBRARIES := \
	libbinder \
	libcutils \
	libEGL \
	libGLESv2 \
	libsync \
	libui \
	libutils \
	liblog

<<<<<<< HEAD
ifeq ($(BOARD_EGL_NEEDS_LEGACY_FB),true)
    LOCAL_CFLAGS += -DBOARD_EGL_NEEDS_LEGACY_FB
    ifneq ($(TARGET_BOARD_PLATFORM),exynos4)
        LOCAL_CFLAGS += -DSURFACE_SKIP_FIRST_DEQUEUE
    endif
=======
# Executed only on QCOM BSPs
ifeq ($(TARGET_USES_QCOM_BSP),true)
ifneq ($(TARGET_QCOM_DISPLAY_VARIANT),)
    LOCAL_C_INCLUDES += hardware/qcom/display-$(TARGET_QCOM_DISPLAY_VARIANT)/libgralloc
else
    LOCAL_C_INCLUDES += hardware/qcom/display/$(TARGET_BOARD_PLATFORM)/libgralloc
endif
    LOCAL_CFLAGS += -DQCOM_BSP
endif

ifeq ($(BOARD_EGL_SKIP_FIRST_DEQUEUE),true)
    LOCAL_CFLAGS += -DSURFACE_SKIP_FIRST_DEQUEUE
endif

ifeq ($(BOARD_USE_MHEAP_SCREENSHOT),true)
    LOCAL_CFLAGS += -DUSE_MHEAP_SCREENSHOT
>>>>>>> af9660a3
endif

LOCAL_MODULE:= libgui

ifeq ($(TARGET_BOARD_PLATFORM), tegra)
	LOCAL_CFLAGS += -DDONT_USE_FENCE_SYNC
endif
ifeq ($(TARGET_BOARD_PLATFORM), tegra3)
	LOCAL_CFLAGS += -DDONT_USE_FENCE_SYNC
endif
<<<<<<< HEAD
ifeq ($(TARGET_QCOM_DISPLAY_VARIANT), legacy)
	LOCAL_CFLAGS += -DDONT_USE_FENCE_SYNC
endif
ifeq ($(TARGET_TOROPLUS_RADIO), true)
	LOCAL_CFLAGS += -DTOROPLUS_RADIO
endif
ifeq ($(TARGET_FORCE_SCREENSHOT_CPU_PATH), true)
	LOCAL_CFLAGS += -DFORCE_SCREENSHOT_CPU_PATH
endif

ifeq ($(SENSORS_NEED_SETRATE_ON_ENABLE), true)
        LOCAL_CFLAGS += -DSENSORS_SETRATE_ON_ENABLE
endif
=======
ifeq ($(TARGET_TOROPLUS_RADIO), true)
	LOCAL_CFLAGS += -DTOROPLUS_RADIO
endif
>>>>>>> af9660a3

include $(BUILD_SHARED_LIBRARY)

ifeq (,$(ONE_SHOT_MAKEFILE))
include $(call first-makefiles-under,$(LOCAL_PATH))
endif<|MERGE_RESOLUTION|>--- conflicted
+++ resolved
@@ -39,13 +39,6 @@
 	libutils \
 	liblog
 
-<<<<<<< HEAD
-ifeq ($(BOARD_EGL_NEEDS_LEGACY_FB),true)
-    LOCAL_CFLAGS += -DBOARD_EGL_NEEDS_LEGACY_FB
-    ifneq ($(TARGET_BOARD_PLATFORM),exynos4)
-        LOCAL_CFLAGS += -DSURFACE_SKIP_FIRST_DEQUEUE
-    endif
-=======
 # Executed only on QCOM BSPs
 ifeq ($(TARGET_USES_QCOM_BSP),true)
 ifneq ($(TARGET_QCOM_DISPLAY_VARIANT),)
@@ -62,7 +55,6 @@
 
 ifeq ($(BOARD_USE_MHEAP_SCREENSHOT),true)
     LOCAL_CFLAGS += -DUSE_MHEAP_SCREENSHOT
->>>>>>> af9660a3
 endif
 
 LOCAL_MODULE:= libgui
@@ -73,7 +65,6 @@
 ifeq ($(TARGET_BOARD_PLATFORM), tegra3)
 	LOCAL_CFLAGS += -DDONT_USE_FENCE_SYNC
 endif
-<<<<<<< HEAD
 ifeq ($(TARGET_QCOM_DISPLAY_VARIANT), legacy)
 	LOCAL_CFLAGS += -DDONT_USE_FENCE_SYNC
 endif
@@ -87,11 +78,6 @@
 ifeq ($(SENSORS_NEED_SETRATE_ON_ENABLE), true)
         LOCAL_CFLAGS += -DSENSORS_SETRATE_ON_ENABLE
 endif
-=======
-ifeq ($(TARGET_TOROPLUS_RADIO), true)
-	LOCAL_CFLAGS += -DTOROPLUS_RADIO
-endif
->>>>>>> af9660a3
 
 include $(BUILD_SHARED_LIBRARY)
 

--- conflicted
+++ resolved
@@ -854,8 +854,6 @@
             returnedBuffer->getNativeBuffer()->handle);
 }
 
-<<<<<<< HEAD
-=======
 TEST_F(BufferQueueTest, TestOccupancyHistory) {
     createBufferQueue();
     sp<DummyConsumer> dc(new DummyConsumer);
@@ -992,7 +990,6 @@
     ASSERT_EQ(true, thirdSegment.usedThirdBuffer);
 }
 
->>>>>>> a23cc82b
 TEST_F(BufferQueueTest, TestDiscardFreeBuffers) {
     createBufferQueue();
     sp<DummyConsumer> dc(new DummyConsumer);

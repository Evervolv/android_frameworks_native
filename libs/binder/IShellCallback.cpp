/*
 * Copyright (C) 2016 The Android Open Source Project
 *
 * Licensed under the Apache License, Version 2.0 (the "License");
 * you may not use this file except in compliance with the License.
 * You may obtain a copy of the License at
 *
 *      http://www.apache.org/licenses/LICENSE-2.0
 *
 * Unless required by applicable law or agreed to in writing, software
 * distributed under the License is distributed on an "AS IS" BASIS,
 * WITHOUT WARRANTIES OR CONDITIONS OF ANY KIND, either express or implied.
 * See the License for the specific language governing permissions and
 * limitations under the License.
 */

#define LOG_TAG "ShellCallback"

#include <unistd.h>
#include <fcntl.h>

#include <binder/IShellCallback.h>

#include <utils/Log.h>
#include <binder/Parcel.h>
#include <utils/String8.h>

#include <private/binder/Static.h>

namespace android {

// ----------------------------------------------------------------------

class BpShellCallback : public BpInterface<IShellCallback>
{
public:
    explicit BpShellCallback(const sp<IBinder>& impl)
        : BpInterface<IShellCallback>(impl)
    {
    }

    virtual int openFile(const String16& path, const String16& seLinuxContext,
            const String16& mode) {
        Parcel data, reply;
        data.writeInterfaceToken(IShellCallback::getInterfaceDescriptor());
        data.writeString16(path);
        data.writeString16(seLinuxContext);
        data.writeString16(mode);
        remote()->transact(OP_OPEN_OUTPUT_FILE, data, &reply, 0);
        reply.readExceptionCode();
        int fd = reply.readParcelFileDescriptor();
        return fd >= 0 ? fcntl(fd, F_DUPFD_CLOEXEC, 0) : fd;

    }
};

IMPLEMENT_META_INTERFACE(ShellCallback, "com.android.internal.os.IShellCallback");

// ----------------------------------------------------------------------

status_t BnShellCallback::onTransact(
    uint32_t code, const Parcel& data, Parcel* reply, uint32_t flags)
{
    switch(code) {
        case OP_OPEN_OUTPUT_FILE: {
            CHECK_INTERFACE(IShellCallback, data, reply);
            String16 path(data.readString16());
            String16 seLinuxContext(data.readString16());
            String16 mode(data.readString16());
            int fd = openFile(path, seLinuxContext, mode);
<<<<<<< HEAD
            if (reply != NULL) {
=======
            if (reply != nullptr) {
>>>>>>> f11e2bd0
                reply->writeNoException();
                if (fd >= 0) {
                    reply->writeInt32(1);
                    reply->writeParcelFileDescriptor(fd, true);
                } else {
                    reply->writeInt32(0);
                }
            } else if (fd >= 0) {
                close(fd);
            }
            return NO_ERROR;
        } break;
        default:
            return BBinder::onTransact(code, data, reply, flags);
    }
}

}; // namespace android<|MERGE_RESOLUTION|>--- conflicted
+++ resolved
@@ -68,11 +68,7 @@
             String16 seLinuxContext(data.readString16());
             String16 mode(data.readString16());
             int fd = openFile(path, seLinuxContext, mode);
-<<<<<<< HEAD
-            if (reply != NULL) {
-=======
             if (reply != nullptr) {
->>>>>>> f11e2bd0
                 reply->writeNoException();
                 if (fd >= 0) {
                     reply->writeInt32(1);

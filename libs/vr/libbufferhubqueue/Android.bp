--- conflicted
+++ resolved
@@ -12,18 +12,6 @@
 // See the License for the specific language governing permissions and
 // limitations under the License.
 
-<<<<<<< HEAD
-package {
-    // See: http://go/android-license-faq
-    // A large-scale-change added 'default_applicable_licenses' to import
-    // all of the 'license_kinds' from "frameworks_native_license"
-    // to get the below license kinds:
-    //   SPDX-license-identifier-Apache-2.0
-    default_applicable_licenses: ["frameworks_native_license"],
-}
-
-=======
->>>>>>> 671994c8
 sourceFiles = [
     "buffer_hub_queue_client.cpp",
     "buffer_hub_queue_parcelable.cpp",

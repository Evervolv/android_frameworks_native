# Copyright (C) 2010 The Android Open Source Project
#
# Licensed under the Apache License, Version 2.0 (the "License");
# you may not use this file except in compliance with the License.
# You may obtain a copy of the License at
#
#      http://www.apache.org/licenses/LICENSE-2.0
#
# Unless required by applicable law or agreed to in writing, software
# distributed under the License is distributed on an "AS IS" BASIS,
# WITHOUT WARRANTIES OR CONDITIONS OF ANY KIND, either express or implied.
# See the License for the specific language governing permissions and
# limitations under the License.

LOCAL_PATH:= $(call my-dir)
include $(CLEAR_VARS)

LOCAL_SRC_FILES:= \
	Fence.cpp \
	FramebufferNativeWindow.cpp \
	GraphicBuffer.cpp \
	GraphicBufferAllocator.cpp \
	GraphicBufferMapper.cpp \
	PixelFormat.cpp \
	Rect.cpp \
	Region.cpp \
	UiConfig.cpp

LOCAL_SHARED_LIBRARIES := \
	libcutils \
	libhardware \
	libsync \
	libutils \
	liblog

ifneq ($(BOARD_FRAMEBUFFER_FORCE_FORMAT),)
LOCAL_CFLAGS += -DFRAMEBUFFER_FORCE_FORMAT=$(BOARD_FRAMEBUFFER_FORCE_FORMAT)
endif

ifeq ($(TARGET_SOC),exynos4210)
    LOCAL_CFLAGS += -DSAMSUNG_EXYNOS4210
endif

ifeq ($(TARGET_SOC),exynos4x12)
    LOCAL_CFLAGS += -DSAMSUNG_EXYNOS4x12
endif

ifeq ($(TARGET_SOC),exynos5250)
    LOCAL_CFLAGS += -DSAMSUNG_EXYNOS5250
endif

ifeq ($(BOARD_USES_SAMSUNG_HDMI),true)
LOCAL_CFLAGS += -DSAMSUNG_HDMI_SUPPORT
LOCAL_SHARED_LIBRARIES += libhdmiclient
LOCAL_C_INCLUDES += hardware/samsung/$(TARGET_BOARD_PLATFORM)/libhdmi/libhdmiservice
LOCAL_C_INCLUDES += hardware/samsung/$(TARGET_BOARD_PLATFORM)/include
endif

<<<<<<< HEAD
=======
# Executed only on QCOM BSPs
ifeq ($(TARGET_USES_QCOM_BSP),true)
    LOCAL_CFLAGS += -DQCOM_BSP
endif

>>>>>>> af9660a3
ifeq ($(BOARD_HAVE_PIXEL_FORMAT_INFO),true)
LOCAL_CFLAGS += -DHAVE_PIXEL_FORMAT_INFO
endif

LOCAL_MODULE:= libui

include $(BUILD_SHARED_LIBRARY)


# Include subdirectory makefiles
# ============================================================

# If we're building with ONE_SHOT_MAKEFILE (mm, mmm), then what the framework
# team really wants is to build the stuff defined by this makefile.
ifeq (,$(ONE_SHOT_MAKEFILE))
include $(call first-makefiles-under,$(LOCAL_PATH))
endif<|MERGE_RESOLUTION|>--- conflicted
+++ resolved
@@ -56,14 +56,11 @@
 LOCAL_C_INCLUDES += hardware/samsung/$(TARGET_BOARD_PLATFORM)/include
 endif
 
-<<<<<<< HEAD
-=======
 # Executed only on QCOM BSPs
 ifeq ($(TARGET_USES_QCOM_BSP),true)
     LOCAL_CFLAGS += -DQCOM_BSP
 endif
 
->>>>>>> af9660a3
 ifeq ($(BOARD_HAVE_PIXEL_FORMAT_INFO),true)
 LOCAL_CFLAGS += -DHAVE_PIXEL_FORMAT_INFO
 endif

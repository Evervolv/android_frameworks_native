--- conflicted
+++ resolved
@@ -56,14 +56,11 @@
 LOCAL_C_INCLUDES += hardware/samsung/$(TARGET_BOARD_PLATFORM)/include
 endif
 
-<<<<<<< HEAD
-=======
 # Executed only on QCOM BSPs
 ifeq ($(TARGET_USES_QCOM_BSP),true)
     LOCAL_CFLAGS += -DQCOM_BSP
 endif
 
->>>>>>> 622d1650
 LOCAL_MODULE:= libui
 
 include $(BUILD_SHARED_LIBRARY)

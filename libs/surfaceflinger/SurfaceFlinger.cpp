--- conflicted
+++ resolved
@@ -634,21 +634,9 @@
             mFreezeDisplay = mCurrentState.freezeDisplay;
         }
 
-<<<<<<< HEAD
         if (currentLayers.size() > mDrawingState.layersSortedByZ.size()) {
             // layers have been added
-=======
-        // some layers might have been removed, so
-        // we need to update the regions they're exposing.
-        const SortedVector<LayerBase*>& removedLayers(mRemovedLayers);
-        size_t c = removedLayers.size();
-        if (c) {
->>>>>>> 792561da
             mVisibleRegionsDirty = true;
-            while (c--) {
-                mDirtyRegionRemovedLayer.orSelf(
-                        removedLayers[c]->visibleRegionScreen);
-            }
         }
 
         // some layers might have been removed, so
@@ -662,6 +650,7 @@
                 if (currentLayers.indexOf( layer ) < 0) {
                     // this layer is not visible anymore
                     ditchedLayers.add(layer);
+                    mDirtyRegionRemovedLayer.orSelf(layer->visibleRegionScreen);
                 }
             }
         }
@@ -752,11 +741,7 @@
         layer->setVisibleRegion(visibleRegion);
         layer->setCoveredRegion(coveredRegion);
 
-<<<<<<< HEAD
-        // If a secure layer is partially visible, lock down the screen!
-=======
         // If a secure layer is partially visible, lock-down the screen!
->>>>>>> 792561da
         if (layer->isSecure() && !visibleRegion.isEmpty()) {
             secureFrameBuffer = true;
         }

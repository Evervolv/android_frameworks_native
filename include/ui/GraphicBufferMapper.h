/*
 * Copyright (C) 2007 The Android Open Source Project
 *
 * Licensed under the Apache License, Version 2.0 (the "License");
 * you may not use this file except in compliance with the License.
 * You may obtain a copy of the License at
 *
 *      http://www.apache.org/licenses/LICENSE-2.0
 *
 * Unless required by applicable law or agreed to in writing, software
 * distributed under the License is distributed on an "AS IS" BASIS,
 * WITHOUT WARRANTIES OR CONDITIONS OF ANY KIND, either express or implied.
 * See the License for the specific language governing permissions and
 * limitations under the License.
 */

#ifndef ANDROID_UI_BUFFER_MAPPER_H
#define ANDROID_UI_BUFFER_MAPPER_H

#include <stdint.h>
#include <sys/types.h>

#include <ui/Gralloc1.h>

#include <utils/Singleton.h>

namespace android {

// ---------------------------------------------------------------------------

class Rect;

class GraphicBufferMapper : public Singleton<GraphicBufferMapper>
{
public:
    static inline GraphicBufferMapper& get() { return getInstance(); }

    status_t registerBuffer(buffer_handle_t handle);
    status_t registerBuffer(const GraphicBuffer* buffer);

    status_t unregisterBuffer(buffer_handle_t handle);

    status_t lock(buffer_handle_t handle,
            uint32_t usage, const Rect& bounds, void** vaddr);

    status_t lockYCbCr(buffer_handle_t handle,
            uint32_t usage, const Rect& bounds, android_ycbcr *ycbcr);

    status_t unlock(buffer_handle_t handle);

    status_t lockAsync(buffer_handle_t handle,
            uint32_t usage, const Rect& bounds, void** vaddr, int fenceFd);

    status_t lockAsyncYCbCr(buffer_handle_t handle,
            uint32_t usage, const Rect& bounds, android_ycbcr *ycbcr,
            int fenceFd);

    status_t unlockAsync(buffer_handle_t handle, int *fenceFd);

<<<<<<< HEAD
#ifdef EXYNOS4_ENHANCEMENTS
    status_t getphys(buffer_handle_t handle, void** paddr);
#endif

    // dumps information about the mapping of this handle
    void dump(buffer_handle_t handle);

=======
>>>>>>> a23cc82b
private:
    friend class Singleton<GraphicBufferMapper>;

    GraphicBufferMapper();

    std::unique_ptr<Gralloc1::Loader> mLoader;
    std::unique_ptr<Gralloc1::Device> mDevice;
};

// ---------------------------------------------------------------------------

}; // namespace android

#endif // ANDROID_UI_BUFFER_MAPPER_H
<|MERGE_RESOLUTION|>--- conflicted
+++ resolved
@@ -57,16 +57,10 @@
 
     status_t unlockAsync(buffer_handle_t handle, int *fenceFd);
 
-<<<<<<< HEAD
 #ifdef EXYNOS4_ENHANCEMENTS
     status_t getphys(buffer_handle_t handle, void** paddr);
 #endif
 
-    // dumps information about the mapping of this handle
-    void dump(buffer_handle_t handle);
-
-=======
->>>>>>> a23cc82b
 private:
     friend class Singleton<GraphicBufferMapper>;
 
